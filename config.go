// Copyright (c) 2013-2017 The btcsuite developers
// Copyright (c) 2015-2016 The Decred developers
// Copyright (C) 2015-2017 The Lightning Network Developers

package main

import (
	"errors"
	"fmt"
	"io/ioutil"
	"net"
	"os"
	"os/user"
	"path"
	"path/filepath"
	"regexp"
	"sort"
	"strconv"
	"strings"
	"time"

	flags "github.com/jessevdk/go-flags"
	"github.com/lightningnetwork/lnd/brontide"
	"github.com/lightningnetwork/lnd/htlcswitch/hodl"
	"github.com/lightningnetwork/lnd/lncfg"
	"github.com/lightningnetwork/lnd/lnwire"
	"github.com/lightningnetwork/lnd/tor"
	"github.com/roasbeef/btcd/btcec"
	"github.com/roasbeef/btcutil"
)

const (
	defaultConfigFilename     = "lnd.conf"
	defaultDataDirname        = "data"
	defaultChainSubDirname    = "chain"
	defaultGraphSubDirname    = "graph"
	defaultTLSCertFilename    = "tls.cert"
	defaultTLSKeyFilename     = "tls.key"
	defaultAdminMacFilename   = "admin.macaroon"
	defaultReadMacFilename    = "readonly.macaroon"
	defaultInvoiceMacFilename = "invoice.macaroon"
	defaultLogLevel           = "info"
	defaultLogDirname         = "logs"
	defaultLogFilename        = "lnd.log"
	defaultRPCPort            = 10009
	defaultRESTPort           = 8080
	defaultPeerPort           = 9735
	defaultRPCHost            = "localhost"
	defaultMaxPendingChannels = 1
	defaultNoEncryptWallet    = false
	defaultTrickleDelay       = 30 * 1000
	defaultMaxLogFiles        = 3
	defaultMaxLogFileSize     = 10

	defaultTorSOCKSPort            = 9050
	defaultTorDNSHost              = "soa.nodes.lightning.directory"
	defaultTorDNSPort              = 53
	defaultTorControlPort          = 9051
	defaultTorV2PrivateKeyFilename = "v2_onion_private_key"

	defaultBroadcastDelta = 10

	// minTimeLockDelta is the minimum timelock we require for incoming
	// HTLCs on our channels.
	minTimeLockDelta = 4

	defaultAlias = ""
	defaultColor = "#3399FF"
)

var (
	defaultLndDir     = btcutil.AppDataDir("lnd", false)
	defaultConfigFile = filepath.Join(defaultLndDir, defaultConfigFilename)
	defaultDataDir    = filepath.Join(defaultLndDir, defaultDataDirname)
	defaultLogDir     = filepath.Join(defaultLndDir, defaultLogDirname)

	defaultTLSCertPath = filepath.Join(defaultLndDir, defaultTLSCertFilename)
	defaultTLSKeyPath  = filepath.Join(defaultLndDir, defaultTLSKeyFilename)

	defaultAdminMacPath   = filepath.Join(defaultLndDir, defaultAdminMacFilename)
	defaultReadMacPath    = filepath.Join(defaultLndDir, defaultReadMacFilename)
	defaultInvoiceMacPath = filepath.Join(defaultLndDir, defaultInvoiceMacFilename)

	defaultBtcdDir         = btcutil.AppDataDir("btcd", false)
	defaultBtcdRPCCertFile = filepath.Join(defaultBtcdDir, "rpc.cert")

	defaultLtcdDir         = btcutil.AppDataDir("ltcd", false)
	defaultLtcdRPCCertFile = filepath.Join(defaultLtcdDir, "rpc.cert")

	defaultBitcoindDir  = btcutil.AppDataDir("bitcoin", false)
	defaultLitecoindDir = btcutil.AppDataDir("litecoin", false)

	defaultTorSOCKS            = net.JoinHostPort("localhost", strconv.Itoa(defaultTorSOCKSPort))
	defaultTorDNS              = net.JoinHostPort(defaultTorDNSHost, strconv.Itoa(defaultTorDNSPort))
	defaultTorControl          = net.JoinHostPort("localhost", strconv.Itoa(defaultTorControlPort))
	defaultTorV2PrivateKeyPath = filepath.Join(defaultLndDir, defaultTorV2PrivateKeyFilename)
)

type chainConfig struct {
	Active   bool   `long:"active" description:"If the chain should be active or not."`
	ChainDir string `long:"chaindir" description:"The directory to store the chain's data within."`

	Node string `long:"node" description:"The blockchain interface to use." choice:"btcd" choice:"bitcoind" choice:"neutrino" choice:"ltcd" choice:"litecoind"`

	MainNet  bool `long:"mainnet" description:"Use the main network"`
	TestNet3 bool `long:"testnet" description:"Use the test network"`
	SimNet   bool `long:"simnet" description:"Use the simulation test network"`
	RegTest  bool `long:"regtest" description:"Use the regression test network"`

	DefaultNumChanConfs int                 `long:"defaultchanconfs" description:"The default number of confirmations a channel must have before it's considered open. If this is not set, we will scale the value according to the channel size."`
	DefaultRemoteDelay  int                 `long:"defaultremotedelay" description:"The default number of blocks we will require our channel counterparty to wait before accessing its funds in case of unilateral close. If this is not set, we will scale the value according to the channel size."`
	MinHTLC             lnwire.MilliSatoshi `long:"minhtlc" description:"The smallest HTLC we are willing to forward on our channels, in millisatoshi"`
	BaseFee             lnwire.MilliSatoshi `long:"basefee" description:"The base fee in millisatoshi we will charge for forwarding payments on our channels"`
	FeeRate             lnwire.MilliSatoshi `long:"feerate" description:"The fee rate used when forwarding payments on our channels. The total fee charged is basefee + (amount * feerate / 1000000), where amount is the forwarded amount."`
	TimeLockDelta       uint32              `long:"timelockdelta" description:"The CLTV delta we will subtract from a forwarded HTLC's timelock value"`
}

type neutrinoConfig struct {
	AddPeers     []string      `short:"a" long:"addpeer" description:"Add a peer to connect with at startup"`
	ConnectPeers []string      `long:"connect" description:"Connect only to the specified peers at startup"`
	MaxPeers     int           `long:"maxpeers" description:"Max number of inbound and outbound peers"`
	BanDuration  time.Duration `long:"banduration" description:"How long to ban misbehaving peers.  Valid time units are {s, m, h}.  Minimum 1 second"`
	BanThreshold uint32        `long:"banthreshold" description:"Maximum allowed ban score before disconnecting and banning misbehaving peers."`
}

type btcdConfig struct {
	Dir        string `long:"dir" description:"The base directory that contains the node's data, logs, configuration file, etc."`
	RPCHost    string `long:"rpchost" description:"The daemon's rpc listening address. If a port is omitted, then the default port for the selected chain parameters will be used."`
	RPCUser    string `long:"rpcuser" description:"Username for RPC connections"`
	RPCPass    string `long:"rpcpass" default-mask:"-" description:"Password for RPC connections"`
	RPCCert    string `long:"rpccert" description:"File containing the daemon's certificate file"`
	RawRPCCert string `long:"rawrpccert" description:"The raw bytes of the daemon's PEM-encoded certificate chain which will be used to authenticate the RPC connection."`
}

type bitcoindConfig struct {
	Dir     string `long:"dir" description:"The base directory that contains the node's data, logs, configuration file, etc."`
	RPCHost string `long:"rpchost" description:"The daemon's rpc listening address. If a port is omitted, then the default port for the selected chain parameters will be used."`
	RPCUser string `long:"rpcuser" description:"Username for RPC connections"`
	RPCPass string `long:"rpcpass" default-mask:"-" description:"Password for RPC connections"`
	ZMQPath string `long:"zmqpath" description:"The path to the ZMQ socket providing at least raw blocks. Raw transactions can be handled as well."`
}

type autoPilotConfig struct {
	Active         bool    `long:"active" description:"If the autopilot agent should be active or not."`
	MaxChannels    int     `long:"maxchannels" description:"The maximum number of channels that should be created"`
	Allocation     float64 `long:"allocation" description:"The percentage of total funds that should be committed to automatic channel establishment"`
	MinChannelSize int64   `long:"minchansize" description:"The smallest channel that the autopilot agent should create"`
	MaxChannelSize int64   `long:"maxchansize" description:"The largest channel that the autopilot agent should create"`
}

type torConfig struct {
	Active           bool   `long:"active" description:"Allow outbound and inbound connections to be routed through Tor"`
	SOCKS            string `long:"socks" description:"The host:port that Tor's exposed SOCKS5 proxy is listening on"`
	DNS              string `long:"dns" description:"The DNS server as host:port that Tor will use for SRV queries - NOTE must have TCP resolution enabled"`
	StreamIsolation  bool   `long:"streamisolation" description:"Enable Tor stream isolation by randomizing user credentials for each connection."`
	Control          string `long:"control" description:"The host:port that Tor is listening on for Tor control connections"`
	V2               bool   `long:"v2" description:"Automatically set up a v2 onion service to listen for inbound connections"`
	V2PrivateKeyPath string `long:"v2privatekeypath" description:"The path to the private key of the onion service being created"`
	V3               bool   `long:"v3" description:"Use a v3 onion service to listen for inbound connections"`
}

// config defines the configuration options for lnd.
//
// See loadConfig for further details regarding the configuration
// loading+parsing process.
type config struct {
	ShowVersion bool `short:"V" long:"version" description:"Display version information and exit"`

<<<<<<< HEAD
	LndDir         string   `long:"lnddir" description:"The base directory that contains lnd's data, logs, configuration file, etc."`
	ConfigFile     string   `long:"C" long:"configfile" description:"Path to configuration file"`
	DataDir        string   `short:"b" long:"datadir" description:"The directory to store lnd's data within"`
	TLSCertPath    string   `long:"tlscertpath" description:"Path to write the TLS certificate for lnd's RPC and REST services"`
	TLSKeyPath     string   `long:"tlskeypath" description:"Path to write the TLS private key for lnd's RPC and REST services"`
	TLSExtraIP     string   `long:"tlsextraip" description:"Adds an extra ip to the generated certificate"`
	TLSExtraDomain string   `long:"tlsextradomain" description:"Adds an extra domain to the generated certificate"`
	NoMacaroons    bool     `long:"no-macaroons" description:"Disable macaroon authentication"`
	AdminMacPath   string   `long:"adminmacaroonpath" description:"Path to write the admin macaroon for lnd's RPC and REST services if it doesn't exist"`
	ReadMacPath    string   `long:"readonlymacaroonpath" description:"Path to write the read-only macaroon for lnd's RPC and REST services if it doesn't exist"`
	InvoiceMacPath string   `long:"invoicemacaroonpath" description:"Path to the invoice-only macaroon for lnd's RPC and REST services if it doesn't exist"`
	LogDir         string   `long:"logdir" description:"Directory to log output."`
	MaxLogFiles    int      `long:"maxlogfiles" description:"Maximum logfiles to keep (0 for no rotation)"`
	MaxLogFileSize int      `long:"maxlogfilesize" description:"Maximum logfile size in MB"`
	RPCListeners   []string `long:"rpclisten" description:"Add an interface/port to listen for RPC connections"`
	RESTListeners  []string `long:"restlisten" description:"Add an interface/port to listen for REST connections"`
	Listeners      []string `long:"listen" description:"Add an interface/port to listen for peer connections"`
	DisableListen  bool     `long:"nolisten" description:"Disable listening for incoming peer connections"`
	ExternalIPs    []string `long:"externalip" description:"Add an ip:port to the list of local addresses we claim to listen on to peers. If a port is not specified, the default (9735) will be used regardless of other parameters"`
	CORS    	   []string `long:"cors" description:"Add ip addresses to allow cross origin access"`
	NAT            bool     `long:"nat" description:"Toggle NAT traversal support (using either UPnP or NAT-PMP) to automatically advertise your external IP address to the network -- NOTE this does not support devices behind multiple NATs"`
=======
	LndDir         string `long:"lnddir" description:"The base directory that contains lnd's data, logs, configuration file, etc."`
	ConfigFile     string `long:"C" long:"configfile" description:"Path to configuration file"`
	DataDir        string `short:"b" long:"datadir" description:"The directory to store lnd's data within"`
	TLSCertPath    string `long:"tlscertpath" description:"Path to write the TLS certificate for lnd's RPC and REST services"`
	TLSKeyPath     string `long:"tlskeypath" description:"Path to write the TLS private key for lnd's RPC and REST services"`
	TLSExtraIP     string `long:"tlsextraip" description:"Adds an extra ip to the generated certificate"`
	TLSExtraDomain string `long:"tlsextradomain" description:"Adds an extra domain to the generated certificate"`
	NoMacaroons    bool   `long:"no-macaroons" description:"Disable macaroon authentication"`
	AdminMacPath   string `long:"adminmacaroonpath" description:"Path to write the admin macaroon for lnd's RPC and REST services if it doesn't exist"`
	ReadMacPath    string `long:"readonlymacaroonpath" description:"Path to write the read-only macaroon for lnd's RPC and REST services if it doesn't exist"`
	InvoiceMacPath string `long:"invoicemacaroonpath" description:"Path to the invoice-only macaroon for lnd's RPC and REST services if it doesn't exist"`
	LogDir         string `long:"logdir" description:"Directory to log output."`
	MaxLogFiles    int    `long:"maxlogfiles" description:"Maximum logfiles to keep (0 for no rotation)"`
	MaxLogFileSize int    `long:"maxlogfilesize" description:"Maximum logfile size in MB"`

	// We'll parse these 'raw' string arguments into real net.Addrs in the
	// loadConfig function. We need to expose the 'raw' strings so the
	// command line library can access them.
	// Only the parsed net.Addrs should be used!
	RawRPCListeners  []string `long:"rpclisten" description:"Add an interface/port/socket to listen for RPC connections"`
	RawRESTListeners []string `long:"restlisten" description:"Add an interface/port/socket to listen for REST connections"`
	RawListeners     []string `long:"listen" description:"Add an interface/port to listen for peer connections"`
	RawExternalIPs   []string `long:"externalip" description:"Add an ip:port to the list of local addresses we claim to listen on to peers. If a port is not specified, the default (9735) will be used regardless of other parameters"`
	RPCListeners     []net.Addr
	RESTListeners    []net.Addr
	Listeners        []net.Addr
	ExternalIPs      []net.Addr
	DisableListen    bool `long:"nolisten" description:"Disable listening for incoming peer connections"`
	NAT              bool `long:"nat" description:"Toggle NAT traversal support (using either UPnP or NAT-PMP) to automatically advertise your external IP address to the network -- NOTE this does not support devices behind multiple NATs"`
>>>>>>> 9205720b

	DebugLevel string `short:"d" long:"debuglevel" description:"Logging level for all subsystems {trace, debug, info, warn, error, critical} -- You may also specify <subsystem>=<level>,<subsystem2>=<level>,... to set the log level for individual subsystems -- Use show to list available subsystems"`

	CPUProfile string `long:"cpuprofile" description:"Write CPU profile to the specified file"`

	Profile string `long:"profile" description:"Enable HTTP profiling on given port -- NOTE port must be between 1024 and 65535"`

	DebugHTLC          bool `long:"debughtlc" description:"Activate the debug htlc mode. With the debug HTLC mode, all payments sent use a pre-determined R-Hash. Additionally, all HTLCs sent to a node with the debug HTLC R-Hash are immediately settled in the next available state transition."`
	UnsafeDisconnect   bool `long:"unsafe-disconnect" description:"Allows the rpcserver to intentionally disconnect from peers with open channels. USED FOR TESTING ONLY."`
	UnsafeReplay       bool `long:"unsafe-replay" description:"Causes a link to replay the adds on its commitment txn after starting up, this enables testing of the sphinx replay logic."`
	MaxPendingChannels int  `long:"maxpendingchannels" description:"The maximum number of incoming pending channels permitted per peer."`

	Bitcoin      *chainConfig    `group:"Bitcoin" namespace:"bitcoin"`
	BtcdMode     *btcdConfig     `group:"btcd" namespace:"btcd"`
	BitcoindMode *bitcoindConfig `group:"bitcoind" namespace:"bitcoind"`
	NeutrinoMode *neutrinoConfig `group:"neutrino" namespace:"neutrino"`

	Litecoin      *chainConfig    `group:"Litecoin" namespace:"litecoin"`
	LtcdMode      *btcdConfig     `group:"ltcd" namespace:"ltcd"`
	LitecoindMode *bitcoindConfig `group:"litecoind" namespace:"litecoind"`

	Autopilot *autoPilotConfig `group:"Autopilot" namespace:"autopilot"`

	Tor *torConfig `group:"Tor" namespace:"tor"`

	Hodl *hodl.Config `group:"hodl" namespace:"hodl"`

	NoNetBootstrap bool `long:"nobootstrap" description:"If true, then automatic network bootstrapping will not be attempted."`

	NoEncryptWallet bool `long:"noencryptwallet" description:"If set, wallet will be encrypted using the default passphrase."`

	TrickleDelay int `long:"trickledelay" description:"Time in milliseconds between each release of announcements to the network"`

	Alias       string `long:"alias" description:"The node alias. Used as a moniker by peers and intelligence services"`
	Color       string `long:"color" description:"The color of the node in hex format (i.e. '#3399FF'). Used to customize node appearance in intelligence services"`
	MinChanSize int64  `long:"minchansize" description:"The smallest channel size (in satoshis) that we should accept. Incoming channels smaller than this will be rejected"`

	NoChanUpdates bool `long:"nochanupdates" description:"If specified, lnd will not request real-time channel updates from connected peers. This option should be used by routing nodes to save bandwidth."`

	net tor.Net
}

// loadConfig initializes and parses the config using a config file and command
// line options.
//
// The configuration proceeds as follows:
// 	1) Start with a default config with sane settings
// 	2) Pre-parse the command line to check for an alternative config file
// 	3) Load configuration file overwriting defaults with any specified options
// 	4) Parse CLI options and overwrite/add any specified options
func loadConfig() (*config, error) {
	defaultCfg := config{
		LndDir:         defaultLndDir,
		ConfigFile:     defaultConfigFile,
		DataDir:        defaultDataDir,
		DebugLevel:     defaultLogLevel,
		TLSCertPath:    defaultTLSCertPath,
		TLSKeyPath:     defaultTLSKeyPath,
		AdminMacPath:   defaultAdminMacPath,
		InvoiceMacPath: defaultInvoiceMacPath,
		ReadMacPath:    defaultReadMacPath,
		LogDir:         defaultLogDir,
		MaxLogFiles:    defaultMaxLogFiles,
		MaxLogFileSize: defaultMaxLogFileSize,
		Bitcoin: &chainConfig{
			MinHTLC:       defaultBitcoinMinHTLCMSat,
			BaseFee:       defaultBitcoinBaseFeeMSat,
			FeeRate:       defaultBitcoinFeeRate,
			TimeLockDelta: defaultBitcoinTimeLockDelta,
			Node:          "btcd",
		},
		BtcdMode: &btcdConfig{
			Dir:     defaultBtcdDir,
			RPCHost: defaultRPCHost,
			RPCCert: defaultBtcdRPCCertFile,
		},
		BitcoindMode: &bitcoindConfig{
			Dir:     defaultBitcoindDir,
			RPCHost: defaultRPCHost,
		},
		Litecoin: &chainConfig{
			MinHTLC:       defaultLitecoinMinHTLCMSat,
			BaseFee:       defaultLitecoinBaseFeeMSat,
			FeeRate:       defaultLitecoinFeeRate,
			TimeLockDelta: defaultLitecoinTimeLockDelta,
			Node:          "ltcd",
		},
		LtcdMode: &btcdConfig{
			Dir:     defaultLtcdDir,
			RPCHost: defaultRPCHost,
			RPCCert: defaultLtcdRPCCertFile,
		},
		LitecoindMode: &bitcoindConfig{
			Dir:     defaultLitecoindDir,
			RPCHost: defaultRPCHost,
		},
		MaxPendingChannels: defaultMaxPendingChannels,
		NoEncryptWallet:    defaultNoEncryptWallet,
		Autopilot: &autoPilotConfig{
			MaxChannels:    5,
			Allocation:     0.6,
			MinChannelSize: int64(minChanFundingSize),
			MaxChannelSize: int64(maxFundingAmount),
		},
		TrickleDelay: defaultTrickleDelay,
		Alias:        defaultAlias,
		Color:        defaultColor,
		MinChanSize:  int64(minChanFundingSize),
		Tor: &torConfig{
			SOCKS:            defaultTorSOCKS,
			DNS:              defaultTorDNS,
			Control:          defaultTorControl,
			V2PrivateKeyPath: defaultTorV2PrivateKeyPath,
		},
		net: &tor.ClearNet{},
	}

	// Pre-parse the command line options to pick up an alternative config
	// file.
	preCfg := defaultCfg
	if _, err := flags.Parse(&preCfg); err != nil {
		return nil, err
	}

	// Show the version and exit if the version flag was specified.
	appName := filepath.Base(os.Args[0])
	appName = strings.TrimSuffix(appName, filepath.Ext(appName))
	usageMessage := fmt.Sprintf("Use %s -h to show usage", appName)
	if preCfg.ShowVersion {
		fmt.Println(appName, "version", version())
		os.Exit(0)
	}

	// If the provided lnd directory is not the default, we'll modify the
	// path to all of the files and directories that will live within it.
	lndDir := cleanAndExpandPath(preCfg.LndDir)
	if lndDir != defaultLndDir {
		defaultCfg.ConfigFile = filepath.Join(lndDir, defaultConfigFilename)
		defaultCfg.DataDir = filepath.Join(lndDir, defaultDataDirname)
		defaultCfg.TLSCertPath = filepath.Join(lndDir, defaultTLSCertFilename)
		defaultCfg.TLSKeyPath = filepath.Join(lndDir, defaultTLSKeyFilename)
		defaultCfg.AdminMacPath = filepath.Join(lndDir, defaultAdminMacFilename)
		defaultCfg.InvoiceMacPath = filepath.Join(lndDir, defaultInvoiceMacFilename)
		defaultCfg.ReadMacPath = filepath.Join(lndDir, defaultReadMacFilename)
		defaultCfg.LogDir = filepath.Join(lndDir, defaultLogDirname)
		defaultCfg.Tor.V2PrivateKeyPath = filepath.Join(lndDir, defaultTorV2PrivateKeyFilename)
	}

	// Create the lnd directory if it doesn't already exist.
	funcName := "loadConfig"
	if err := os.MkdirAll(lndDir, 0700); err != nil {
		// Show a nicer error message if it's because a symlink is
		// linked to a directory that does not exist (probably because
		// it's not mounted).
		if e, ok := err.(*os.PathError); ok && os.IsExist(err) {
			if link, lerr := os.Readlink(e.Path); lerr == nil {
				str := "is symlink %s -> %s mounted?"
				err = fmt.Errorf(str, e.Path, link)
			}
		}

		str := "%s: Failed to create lnd directory: %v"
		err := fmt.Errorf(str, funcName, err)
		fmt.Fprintln(os.Stderr, err)
		return nil, err
	}

	// Next, load any additional configuration options from the file.
	var configFileError error
	cfg := defaultCfg
	configFile := cleanAndExpandPath(preCfg.ConfigFile)
	if err := flags.IniParse(configFile, &cfg); err != nil {
		configFileError = err
	}

	// Finally, parse the remaining command line options again to ensure
	// they take precedence.
	if _, err := flags.Parse(&cfg); err != nil {
		return nil, err
	}

	// As soon as we're done parsing configuration options, ensure all paths
	// to directories and files are cleaned and expanded before attempting
	// to use them later on.
	cfg.DataDir = cleanAndExpandPath(cfg.DataDir)
	cfg.TLSCertPath = cleanAndExpandPath(cfg.TLSCertPath)
	cfg.TLSKeyPath = cleanAndExpandPath(cfg.TLSKeyPath)
	cfg.AdminMacPath = cleanAndExpandPath(cfg.AdminMacPath)
	cfg.ReadMacPath = cleanAndExpandPath(cfg.ReadMacPath)
	cfg.InvoiceMacPath = cleanAndExpandPath(cfg.InvoiceMacPath)
	cfg.LogDir = cleanAndExpandPath(cfg.LogDir)
	cfg.BtcdMode.Dir = cleanAndExpandPath(cfg.BtcdMode.Dir)
	cfg.LtcdMode.Dir = cleanAndExpandPath(cfg.LtcdMode.Dir)
	cfg.BitcoindMode.Dir = cleanAndExpandPath(cfg.BitcoindMode.Dir)
	cfg.LitecoindMode.Dir = cleanAndExpandPath(cfg.LitecoindMode.Dir)
	cfg.Tor.V2PrivateKeyPath = cleanAndExpandPath(cfg.Tor.V2PrivateKeyPath)

	// Ensure that the user didn't attempt to specify negative values for
	// any of the autopilot params.
	if cfg.Autopilot.MaxChannels < 0 {
		str := "%s: autopilot.maxchannels must be non-negative"
		err := fmt.Errorf(str, funcName)
		fmt.Fprintln(os.Stderr, err)
		return nil, err
	}
	if cfg.Autopilot.Allocation < 0 {
		str := "%s: autopilot.allocation must be non-negative"
		err := fmt.Errorf(str, funcName)
		fmt.Fprintln(os.Stderr, err)
		return nil, err
	}
	if cfg.Autopilot.MinChannelSize < 0 {
		str := "%s: autopilot.minchansize must be non-negative"
		err := fmt.Errorf(str, funcName)
		fmt.Fprintln(os.Stderr, err)
		return nil, err
	}
	if cfg.Autopilot.MaxChannelSize < 0 {
		str := "%s: autopilot.maxchansize must be non-negative"
		err := fmt.Errorf(str, funcName)
		fmt.Fprintln(os.Stderr, err)
		return nil, err
	}

	// Ensure that the specified values for the min and max channel size
	// don't are within the bounds of the normal chan size constraints.
	if cfg.Autopilot.MinChannelSize < int64(minChanFundingSize) {
		cfg.Autopilot.MinChannelSize = int64(minChanFundingSize)
	}
	if cfg.Autopilot.MaxChannelSize > int64(maxFundingAmount) {
		cfg.Autopilot.MaxChannelSize = int64(maxFundingAmount)
	}

	// Validate the Tor config parameters.
	socks, err := lncfg.ParseAddressString(
		cfg.Tor.SOCKS, strconv.Itoa(defaultTorSOCKSPort),
		cfg.net.ResolveTCPAddr,
	)
	if err != nil {
		return nil, err
	}
	cfg.Tor.SOCKS = socks.String()

	dns, err := lncfg.ParseAddressString(
		cfg.Tor.DNS, strconv.Itoa(defaultTorDNSPort),
		cfg.net.ResolveTCPAddr,
	)
	if err != nil {
		return nil, err
	}
	cfg.Tor.DNS = dns.String()

	control, err := lncfg.ParseAddressString(
		cfg.Tor.Control, strconv.Itoa(defaultTorControlPort),
		cfg.net.ResolveTCPAddr,
	)
	if err != nil {
		return nil, err
	}
	cfg.Tor.Control = control.String()

	switch {
	case cfg.Tor.V2 && cfg.Tor.V3:
		return nil, errors.New("either tor.v2 or tor.v3 can be set, " +
			"but not both")
	case cfg.DisableListen && (cfg.Tor.V2 || cfg.Tor.V3):
		return nil, errors.New("listening must be enabled when " +
			"enabling inbound connections over Tor")
	case cfg.Tor.Active && (!cfg.Tor.V2 && !cfg.Tor.V3):
		// If an onion service version wasn't selected, we'll assume the
		// user is only interested in outbound connections over Tor.
		// Therefore, we'll disable listening in order to avoid
		// inadvertent leaks.
		cfg.DisableListen = true
	}

	// Set up the network-related functions that will be used throughout
	// the daemon. We use the standard Go "net" package functions by
	// default. If we should be proxying all traffic through Tor, then
	// we'll use the Tor proxy specific functions in order to avoid leaking
	// our real information.
	if cfg.Tor.Active {
		cfg.net = &tor.ProxyNet{
			SOCKS:           cfg.Tor.SOCKS,
			DNS:             cfg.Tor.DNS,
			StreamIsolation: cfg.Tor.StreamIsolation,
		}
	}

	if cfg.DisableListen && cfg.NAT {
		return nil, errors.New("NAT traversal cannot be used when " +
			"listening is disabled")
	}

	// Determine the active chain configuration and its parameters.
	switch {
	// At this moment, multiple active chains are not supported.
	case cfg.Litecoin.Active && cfg.Bitcoin.Active:
		str := "%s: Currently both Bitcoin and Litecoin cannot be " +
			"active together"
		return nil, fmt.Errorf(str, funcName)

	// Either Bitcoin must be active, or Litecoin must be active.
	// Otherwise, we don't know which chain we're on.
	case !cfg.Bitcoin.Active && !cfg.Litecoin.Active:
		return nil, fmt.Errorf("%s: either bitcoin.active or "+
			"litecoin.active must be set to 1 (true)", funcName)

	case cfg.Litecoin.Active:
		if cfg.Litecoin.SimNet {
			str := "%s: simnet mode for litecoin not currently supported"
			return nil, fmt.Errorf(str, funcName)
		}
		if cfg.Litecoin.RegTest {
			str := "%s: regnet mode for litecoin not currently supported"
			return nil, fmt.Errorf(str, funcName)
		}

		if cfg.Litecoin.TimeLockDelta < minTimeLockDelta {
			return nil, fmt.Errorf("timelockdelta must be at least %v",
				minTimeLockDelta)
		}

		// Multiple networks can't be selected simultaneously.  Count
		// number of network flags passed; assign active network params
		// while we're at it.
		numNets := 0
		var ltcParams litecoinNetParams
		if cfg.Litecoin.MainNet {
			numNets++
			ltcParams = litecoinMainNetParams
		}
		if cfg.Litecoin.TestNet3 {
			numNets++
			ltcParams = litecoinTestNetParams
		}
		if numNets > 1 {
			str := "%s: The mainnet, testnet, and simnet params " +
				"can't be used together -- choose one of the " +
				"three"
			err := fmt.Errorf(str, funcName)
			return nil, err
		}

		// The target network must be provided, otherwise, we won't
		// know how to initialize the daemon.
		if numNets == 0 {
			str := "%s: either --litecoin.mainnet, or " +
				"litecoin.testnet must be specified"
			err := fmt.Errorf(str, funcName)
			return nil, err
		}

		// The litecoin chain is the current active chain. However
		// throughout the codebase we required chaincfg.Params. So as a
		// temporary hack, we'll mutate the default net params for
		// bitcoin with the litecoin specific information.
		applyLitecoinParams(&activeNetParams, &ltcParams)

		switch cfg.Litecoin.Node {
		case "ltcd":
			err := parseRPCParams(cfg.Litecoin, cfg.LtcdMode,
				litecoinChain, funcName)
			if err != nil {
				err := fmt.Errorf("unable to load RPC "+
					"credentials for ltcd: %v", err)
				return nil, err
			}
		case "litecoind":
			if cfg.Litecoin.SimNet {
				return nil, fmt.Errorf("%s: litecoind does not "+
					"support simnet", funcName)
			}
			err := parseRPCParams(cfg.Litecoin, cfg.LitecoindMode,
				litecoinChain, funcName)
			if err != nil {
				err := fmt.Errorf("unable to load RPC "+
					"credentials for litecoind: %v", err)
				return nil, err
			}
		default:
			str := "%s: only ltcd and litecoind mode supported for " +
				"litecoin at this time"
			return nil, fmt.Errorf(str, funcName)
		}

		cfg.Litecoin.ChainDir = filepath.Join(cfg.DataDir,
			defaultChainSubDirname,
			litecoinChain.String())

		// Finally we'll register the litecoin chain as our current
		// primary chain.
		registeredChains.RegisterPrimaryChain(litecoinChain)
		maxFundingAmount = maxLtcFundingAmount
		maxPaymentMSat = maxLtcPaymentMSat

	case cfg.Bitcoin.Active:
		// Multiple networks can't be selected simultaneously.  Count
		// number of network flags passed; assign active network params
		// while we're at it.
		numNets := 0
		if cfg.Bitcoin.MainNet {
			numNets++
			activeNetParams = bitcoinMainNetParams
		}
		if cfg.Bitcoin.TestNet3 {
			numNets++
			activeNetParams = bitcoinTestNetParams
		}
		if cfg.Bitcoin.RegTest {
			numNets++
			activeNetParams = regTestNetParams
		}
		if cfg.Bitcoin.SimNet {
			numNets++
			activeNetParams = bitcoinSimNetParams
		}
		if numNets > 1 {
			str := "%s: The mainnet, testnet, regtest, and " +
				"simnet params can't be used together -- " +
				"choose one of the four"
			err := fmt.Errorf(str, funcName)
			return nil, err
		}

		// The target network must be provided, otherwise, we won't
		// know how to initialize the daemon.
		if numNets == 0 {
			str := "%s: either --bitcoin.mainnet, or " +
				"bitcoin.testnet, bitcoin.simnet, or bitcoin.regtest " +
				"must be specified"
			err := fmt.Errorf(str, funcName)
			return nil, err
		}

		if cfg.Bitcoin.Node == "neutrino" && cfg.Bitcoin.MainNet {
			str := "%s: neutrino isn't yet supported for " +
				"bitcoin's mainnet"
			err := fmt.Errorf(str, funcName)
			return nil, err
		}

		if cfg.Bitcoin.TimeLockDelta < minTimeLockDelta {
			return nil, fmt.Errorf("timelockdelta must be at least %v",
				minTimeLockDelta)
		}

		switch cfg.Bitcoin.Node {
		case "btcd":
			err := parseRPCParams(
				cfg.Bitcoin, cfg.BtcdMode, bitcoinChain, funcName,
			)
			if err != nil {
				err := fmt.Errorf("unable to load RPC "+
					"credentials for btcd: %v", err)
				return nil, err
			}
		case "bitcoind":
			if cfg.Bitcoin.SimNet {
				return nil, fmt.Errorf("%s: bitcoind does not "+
					"support simnet", funcName)
			}

			err := parseRPCParams(
				cfg.Bitcoin, cfg.BitcoindMode, bitcoinChain, funcName,
			)
			if err != nil {
				err := fmt.Errorf("unable to load RPC "+
					"credentials for bitcoind: %v", err)
				return nil, err
			}
		case "neutrino":
			// No need to get RPC parameters.
		default:
			str := "%s: only btcd, bitcoind, and neutrino mode " +
				"supported for bitcoin at this time"
			return nil, fmt.Errorf(str, funcName)
		}

		cfg.Bitcoin.ChainDir = filepath.Join(cfg.DataDir,
			defaultChainSubDirname,
			bitcoinChain.String())

		// Finally we'll register the bitcoin chain as our current
		// primary chain.
		registeredChains.RegisterPrimaryChain(bitcoinChain)
	}

	// Ensure that the user didn't attempt to specify negative values for
	// any of the autopilot params.
	if cfg.Autopilot.MaxChannels < 0 {
		str := "%s: autopilot.maxchannels must be non-negative"
		err := fmt.Errorf(str, funcName)
		fmt.Fprintln(os.Stderr, err)
		return nil, err
	}
	if cfg.Autopilot.Allocation < 0 {
		str := "%s: autopilot.allocation must be non-negative"
		err := fmt.Errorf(str, funcName)
		fmt.Fprintln(os.Stderr, err)
		return nil, err
	}
	if cfg.Autopilot.MinChannelSize < 0 {
		str := "%s: autopilot.minchansize must be non-negative"
		err := fmt.Errorf(str, funcName)
		fmt.Fprintln(os.Stderr, err)
		return nil, err
	}
	if cfg.Autopilot.MaxChannelSize < 0 {
		str := "%s: autopilot.maxchansize must be non-negative"
		err := fmt.Errorf(str, funcName)
		fmt.Fprintln(os.Stderr, err)
		return nil, err
	}

	// Ensure that the specified values for the min and max channel size
	// don't are within the bounds of the normal chan size constraints.
	if cfg.Autopilot.MinChannelSize < int64(minChanFundingSize) {
		cfg.Autopilot.MinChannelSize = int64(minChanFundingSize)
	}
	if cfg.Autopilot.MaxChannelSize > int64(maxFundingAmount) {
		cfg.Autopilot.MaxChannelSize = int64(maxFundingAmount)
	}

	// Validate profile port number.
	if cfg.Profile != "" {
		profilePort, err := strconv.Atoi(cfg.Profile)
		if err != nil || profilePort < 1024 || profilePort > 65535 {
			str := "%s: The profile port must be between 1024 and 65535"
			err := fmt.Errorf(str, funcName)
			fmt.Fprintln(os.Stderr, err)
			fmt.Fprintln(os.Stderr, usageMessage)
			return nil, err
		}
	}

	// At this point, we'll save the base data directory in order to ensure
	// we don't store the macaroon database within any of the chain
	// namespaced directories.
	macaroonDatabaseDir = cfg.DataDir

	// If a custom macaroon directory wasn't specified and the data
	// directory has changed from the default path, then we'll also update
	// the path for the macaroons to be generated.
	if cfg.DataDir != defaultDataDir && cfg.AdminMacPath == defaultAdminMacPath {
		cfg.AdminMacPath = filepath.Join(
			cfg.DataDir, defaultAdminMacFilename,
		)
	}
	if cfg.DataDir != defaultDataDir && cfg.ReadMacPath == defaultReadMacPath {
		cfg.ReadMacPath = filepath.Join(
			cfg.DataDir, defaultReadMacFilename,
		)
	}
	if cfg.DataDir != defaultDataDir && cfg.InvoiceMacPath == defaultInvoiceMacPath {
		cfg.InvoiceMacPath = filepath.Join(
			cfg.DataDir, defaultInvoiceMacFilename,
		)
	}

	// Append the network type to the log directory so it is "namespaced"
	// per network in the same fashion as the data directory.
	cfg.LogDir = filepath.Join(cfg.LogDir,
		registeredChains.PrimaryChain().String(),
		normalizeNetwork(activeNetParams.Name))

	// Initialize logging at the default logging level.
	initLogRotator(
		filepath.Join(cfg.LogDir, defaultLogFilename),
		cfg.MaxLogFileSize, cfg.MaxLogFiles,
	)

	// Parse, validate, and set debug log level(s).
	if err := parseAndSetDebugLevels(cfg.DebugLevel); err != nil {
		err := fmt.Errorf("%s: %v", funcName, err.Error())
		fmt.Fprintln(os.Stderr, err)
		fmt.Fprintln(os.Stderr, usageMessage)
		return nil, err
	}

	// At least one RPCListener is required. So listen on localhost per
	// default.
	if len(cfg.RawRPCListeners) == 0 {
		addr := fmt.Sprintf("localhost:%d", defaultRPCPort)
		cfg.RawRPCListeners = append(cfg.RawRPCListeners, addr)
	}

	// Listen on localhost if no REST listeners were specified.
	if len(cfg.RawRESTListeners) == 0 {
		addr := fmt.Sprintf("localhost:%d", defaultRESTPort)
		cfg.RawRESTListeners = append(cfg.RawRESTListeners, addr)
	}

	// Listen on the default interface/port if no listeners were specified.
	// An empty address string means default interface/address, which on
	// most unix systems is the same as 0.0.0.0.
	if len(cfg.RawListeners) == 0 {
		addr := fmt.Sprintf(":%d", defaultPeerPort)
		cfg.RawListeners = append(cfg.RawListeners, addr)
	}

	// For each of the RPC listeners (REST+gRPC), we'll ensure that users
	// have specified a safe combo for authentication. If not, we'll bail
	// out with an error.
	err = lncfg.EnforceSafeAuthentication(
		cfg.RPCListeners, !cfg.NoMacaroons,
	)
	if err != nil {
		return nil, err
	}
	err = lncfg.EnforceSafeAuthentication(
		cfg.RESTListeners, !cfg.NoMacaroons,
	)
	if err != nil {
		return nil, err
	}

	// Remove the listening addresses specified if listening is disabled.
	if cfg.DisableListen {
		ltndLog.Infof("Listening on the p2p interface is disabled!")
		cfg.Listeners = nil
		cfg.ExternalIPs = nil
	}

	// Add default port to all RPC listener addresses if needed and remove
	// duplicate addresses.
	cfg.RPCListeners, err = lncfg.NormalizeAddresses(
		cfg.RawRPCListeners, strconv.Itoa(defaultRPCPort),
		cfg.net.ResolveTCPAddr,
	)
	if err != nil {
		return nil, err
	}

	// Add default port to all REST listener addresses if needed and remove
	// duplicate addresses.
	cfg.RESTListeners, err = lncfg.NormalizeAddresses(
		cfg.RawRESTListeners, strconv.Itoa(defaultRESTPort),
		cfg.net.ResolveTCPAddr,
	)
	if err != nil {
		return nil, err
	}

	// Add default port to all listener addresses if needed and remove
	// duplicate addresses.
	cfg.Listeners, err = lncfg.NormalizeAddresses(
		cfg.RawListeners, strconv.Itoa(defaultPeerPort),
		cfg.net.ResolveTCPAddr,
	)
	if err != nil {
		return nil, err
	}

	// Add default port to all external IP addresses if needed and remove
	// duplicate addresses.
	cfg.ExternalIPs, err = lncfg.NormalizeAddresses(
		cfg.RawExternalIPs, strconv.Itoa(defaultPeerPort),
		cfg.net.ResolveTCPAddr,
	)
	if err != nil {
		return nil, err
	}

	// For the p2p port it makes no sense to listen to an Unix socket.
	// Also, we would need to refactor the brontide listener to support
	// that.
	for _, p2pListener := range cfg.Listeners {
		if lncfg.IsUnix(p2pListener) {
			err := fmt.Errorf("unix socket addresses cannot be "+
				"used for the p2p connection listener: %s",
				p2pListener)
			return nil, err
		}
	}

	// Finally, ensure that we are only listening on localhost if Tor
	// inbound support is enabled.
	if cfg.Tor.V2 || cfg.Tor.V3 {
		for _, addr := range cfg.Listeners {
			if lncfg.IsLoopback(addr.String()) {
				continue
			}

			return nil, errors.New("lnd must *only* be listening " +
				"on localhost when running with Tor inbound " +
				"support enabled")
		}
	}

	// Warn about missing config file only after all other configuration is
	// done.  This prevents the warning on help messages and invalid
	// options.  Note this should go directly before the return.
	if configFileError != nil {
		ltndLog.Warnf("%v", configFileError)
	}

	return &cfg, nil
}

// cleanAndExpandPath expands environment variables and leading ~ in the
// passed path, cleans the result, and returns it.
// This function is taken from https://github.com/btcsuite/btcd
func cleanAndExpandPath(path string) string {
	// Expand initial ~ to OS specific home directory.
	if strings.HasPrefix(path, "~") {
		var homeDir string

		user, err := user.Current()
		if err == nil {
			homeDir = user.HomeDir
		} else {
			homeDir = os.Getenv("HOME")
		}

		path = strings.Replace(path, "~", homeDir, 1)
	}

	// NOTE: The os.ExpandEnv doesn't work with Windows-style %VARIABLE%,
	// but the variables can still be expanded via POSIX-style $VARIABLE.
	return filepath.Clean(os.ExpandEnv(path))
}

// parseAndSetDebugLevels attempts to parse the specified debug level and set
// the levels accordingly. An appropriate error is returned if anything is
// invalid.
func parseAndSetDebugLevels(debugLevel string) error {
	// When the specified string doesn't have any delimiters, treat it as
	// the log level for all subsystems.
	if !strings.Contains(debugLevel, ",") && !strings.Contains(debugLevel, "=") {
		// Validate debug log level.
		if !validLogLevel(debugLevel) {
			str := "The specified debug level [%v] is invalid"
			return fmt.Errorf(str, debugLevel)
		}

		// Change the logging level for all subsystems.
		setLogLevels(debugLevel)

		return nil
	}

	// Split the specified string into subsystem/level pairs while detecting
	// issues and update the log levels accordingly.
	for _, logLevelPair := range strings.Split(debugLevel, ",") {
		if !strings.Contains(logLevelPair, "=") {
			str := "The specified debug level contains an invalid " +
				"subsystem/level pair [%v]"
			return fmt.Errorf(str, logLevelPair)
		}

		// Extract the specified subsystem and log level.
		fields := strings.Split(logLevelPair, "=")
		subsysID, logLevel := fields[0], fields[1]

		// Validate subsystem.
		if _, exists := subsystemLoggers[subsysID]; !exists {
			str := "The specified subsystem [%v] is invalid -- " +
				"supported subsystems %v"
			return fmt.Errorf(str, subsysID, supportedSubsystems())
		}

		// Validate log level.
		if !validLogLevel(logLevel) {
			str := "The specified debug level [%v] is invalid"
			return fmt.Errorf(str, logLevel)
		}

		setLogLevel(subsysID, logLevel)
	}

	return nil
}

// validLogLevel returns whether or not logLevel is a valid debug log level.
func validLogLevel(logLevel string) bool {
	switch logLevel {
	case "trace":
		fallthrough
	case "debug":
		fallthrough
	case "info":
		fallthrough
	case "warn":
		fallthrough
	case "error":
		fallthrough
	case "critical":
		fallthrough
	case "off":
		return true
	}
	return false
}

// supportedSubsystems returns a sorted slice of the supported subsystems for
// logging purposes.
func supportedSubsystems() []string {
	// Convert the subsystemLoggers map keys to a slice.
	subsystems := make([]string, 0, len(subsystemLoggers))
	for subsysID := range subsystemLoggers {
		subsystems = append(subsystems, subsysID)
	}

	// Sort the subsystems for stable display.
	sort.Strings(subsystems)
	return subsystems
}

// noiseDial is a factory function which creates a connmgr compliant dialing
// function by returning a closure which includes the server's identity key.
func noiseDial(idPriv *btcec.PrivateKey) func(net.Addr) (net.Conn, error) {
	return func(a net.Addr) (net.Conn, error) {
		lnAddr := a.(*lnwire.NetAddress)
		return brontide.Dial(idPriv, lnAddr, cfg.net.Dial)
	}
}

func parseRPCParams(cConfig *chainConfig, nodeConfig interface{}, net chainCode,
	funcName string) error {

	// First, we'll check our node config to make sure the RPC parameters
	// were set correctly. We'll also determine the path to the conf file
	// depending on the backend node.
	var daemonName, confDir, confFile string
	switch conf := nodeConfig.(type) {
	case *btcdConfig:
		// If both RPCUser and RPCPass are set, we assume those
		// credentials are good to use.
		if conf.RPCUser != "" && conf.RPCPass != "" {
			return nil
		}

		// Get the daemon name for displaying proper errors.
		switch net {
		case bitcoinChain:
			daemonName = "btcd"
		case litecoinChain:
			daemonName = "ltcd"
		}

		// If only ONE of RPCUser or RPCPass is set, we assume the
		// user did that unintentionally.
		if conf.RPCUser != "" || conf.RPCPass != "" {
			return fmt.Errorf("please set both or neither of "+
				"%[1]v.rpcuser, %[1]v.rpcpass", daemonName)
		}

		switch net {
		case bitcoinChain:
			confDir = conf.Dir
			confFile = "btcd"
		case litecoinChain:
			confDir = conf.Dir
			confFile = "ltcd"
		}
	case *bitcoindConfig:
		// If all of RPCUser, RPCPass, and ZMQPath are set, we assume
		// those parameters are good to use.
		if conf.RPCUser != "" && conf.RPCPass != "" && conf.ZMQPath != "" {
			return nil
		}

		// Get the daemon name for displaying proper errors.
		switch net {
		case bitcoinChain:
			daemonName = "bitcoind"
		case litecoinChain:
			daemonName = "litecoind"
		}
		// If only one or two of the parameters are set, we assume the
		// user did that unintentionally.
		if conf.RPCUser != "" || conf.RPCPass != "" || conf.ZMQPath != "" {
			return fmt.Errorf("please set all or none of "+
				"%[1]v.rpcuser, %[1]v.rpcpass, "+
				"and %[1]v.zmqpath", daemonName)
		}

		switch net {
		case bitcoinChain:
			confDir = conf.Dir
			confFile = "bitcoin"
		case litecoinChain:
			confDir = conf.Dir
			confFile = "litecoin"
		}
	}

	// If we're in simnet mode, then the running btcd instance won't read
	// the RPC credentials from the configuration. So if lnd wasn't
	// specified the parameters, then we won't be able to start.
	if cConfig.SimNet {
		str := "%v: rpcuser and rpcpass must be set to your btcd " +
			"node's RPC parameters for simnet mode"
		return fmt.Errorf(str, funcName)
	}

	fmt.Println("Attempting automatic RPC configuration to " + daemonName)

	confFile = filepath.Join(confDir, fmt.Sprintf("%v.conf", confFile))
	switch cConfig.Node {
	case "btcd", "ltcd":
		nConf := nodeConfig.(*btcdConfig)
		rpcUser, rpcPass, err := extractBtcdRPCParams(confFile)
		if err != nil {
			return fmt.Errorf("unable to extract RPC credentials:"+
				" %v, cannot start w/o RPC connection",
				err)
		}
		nConf.RPCUser, nConf.RPCPass = rpcUser, rpcPass
	case "bitcoind", "litecoind":
		nConf := nodeConfig.(*bitcoindConfig)
		rpcUser, rpcPass, zmqPath, err := extractBitcoindRPCParams(confFile)
		if err != nil {
			return fmt.Errorf("unable to extract RPC credentials:"+
				" %v, cannot start w/o RPC connection",
				err)
		}
		nConf.RPCUser, nConf.RPCPass, nConf.ZMQPath = rpcUser, rpcPass, zmqPath
	}

	fmt.Printf("Automatically obtained %v's RPC credentials\n", daemonName)
	return nil
}

// extractBtcdRPCParams attempts to extract the RPC credentials for an existing
// btcd instance. The passed path is expected to be the location of btcd's
// application data directory on the target system.
func extractBtcdRPCParams(btcdConfigPath string) (string, string, error) {
	// First, we'll open up the btcd configuration file found at the target
	// destination.
	btcdConfigFile, err := os.Open(btcdConfigPath)
	if err != nil {
		return "", "", err
	}
	defer btcdConfigFile.Close()

	// With the file open extract the contents of the configuration file so
	// we can attempt to locate the RPC credentials.
	configContents, err := ioutil.ReadAll(btcdConfigFile)
	if err != nil {
		return "", "", err
	}

	// Attempt to locate the RPC user using a regular expression. If we
	// don't have a match for our regular expression then we'll exit with
	// an error.
	rpcUserRegexp, err := regexp.Compile(`(?m)^\s*rpcuser\s*=\s*([^\s]+)`)
	if err != nil {
		return "", "", err
	}
	userSubmatches := rpcUserRegexp.FindSubmatch(configContents)
	if userSubmatches == nil {
		return "", "", fmt.Errorf("unable to find rpcuser in config")
	}

	// Similarly, we'll use another regular expression to find the set
	// rpcpass (if any). If we can't find the pass, then we'll exit with an
	// error.
	rpcPassRegexp, err := regexp.Compile(`(?m)^\s*rpcpass\s*=\s*([^\s]+)`)
	if err != nil {
		return "", "", err
	}
	passSubmatches := rpcPassRegexp.FindSubmatch(configContents)
	if passSubmatches == nil {
		return "", "", fmt.Errorf("unable to find rpcuser in config")
	}

	return string(userSubmatches[1]), string(passSubmatches[1]), nil
}

// extractBitcoindParams attempts to extract the RPC credentials for an
// existing bitcoind node instance. The passed path is expected to be the
// location of bitcoind's bitcoin.conf on the target system. The routine looks
// for a cookie first, optionally following the datadir configuration option in
// the bitcoin.conf. If it doesn't find one, it looks for rpcuser/rpcpassword.
func extractBitcoindRPCParams(bitcoindConfigPath string) (string, string, string, error) {

	// First, we'll open up the bitcoind configuration file found at the
	// target destination.
	bitcoindConfigFile, err := os.Open(bitcoindConfigPath)
	if err != nil {
		return "", "", "", err
	}
	defer bitcoindConfigFile.Close()

	// With the file open extract the contents of the configuration file so
	// we can attempt to locate the RPC credentials.
	configContents, err := ioutil.ReadAll(bitcoindConfigFile)
	if err != nil {
		return "", "", "", err
	}

	// First, we look for the ZMQ path for raw blocks. If raw transactions
	// are sent over this interface, we can also get unconfirmed txs.
	zmqPathRE, err := regexp.Compile(`(?m)^\s*zmqpubrawblock\s*=\s*([^\s]+)`)
	if err != nil {
		return "", "", "", err
	}
	zmqPathSubmatches := zmqPathRE.FindSubmatch(configContents)
	if len(zmqPathSubmatches) < 2 {
		return "", "", "", fmt.Errorf("unable to find zmqpubrawblock in config")
	}

	// Next, we'll try to find an auth cookie. We need to detect the chain
	// by seeing if one is specified in the configuration file.
	dataDir := path.Dir(bitcoindConfigPath)
	dataDirRE, err := regexp.Compile(`(?m)^\s*datadir\s*=\s*([^\s]+)`)
	if err != nil {
		return "", "", "", err
	}
	dataDirSubmatches := dataDirRE.FindSubmatch(configContents)
	if dataDirSubmatches != nil {
		dataDir = string(dataDirSubmatches[1])
	}

	chainDir := "/"
	switch activeNetParams.Params.Name {
	case "testnet3":
		chainDir = "/testnet3/"
	case "testnet4":
		chainDir = "/testnet4/"
	case "regtest":
		chainDir = "/regtest/"
	}

	cookie, err := ioutil.ReadFile(dataDir + chainDir + ".cookie")
	if err == nil {
		splitCookie := strings.Split(string(cookie), ":")
		if len(splitCookie) == 2 {
			return splitCookie[0], splitCookie[1],
				string(zmqPathSubmatches[1]), nil
		}
	}

	// We didn't find a cookie, so we attempt to locate the RPC user using
	// a regular expression. If we  don't have a match for our regular
	// expression then we'll exit with an error.
	rpcUserRegexp, err := regexp.Compile(`(?m)^\s*rpcuser\s*=\s*([^\s]+)`)
	if err != nil {
		return "", "", "", err
	}
	userSubmatches := rpcUserRegexp.FindSubmatch(configContents)
	if userSubmatches == nil {
		return "", "", "", fmt.Errorf("unable to find rpcuser in config")
	}

	// Similarly, we'll use another regular expression to find the set
	// rpcpass (if any). If we can't find the pass, then we'll exit with an
	// error.
	rpcPassRegexp, err := regexp.Compile(`(?m)^\s*rpcpassword\s*=\s*([^\s]+)`)
	if err != nil {
		return "", "", "", err
	}
	passSubmatches := rpcPassRegexp.FindSubmatch(configContents)
	if passSubmatches == nil {
		return "", "", "", fmt.Errorf("unable to find rpcpassword in config")
	}

	return string(userSubmatches[1]), string(passSubmatches[1]),
		string(zmqPathSubmatches[1]), nil
}

// normalizeNetwork returns the common name of a network type used to create
// file paths. This allows differently versioned networks to use the same path.
func normalizeNetwork(network string) string {
	if strings.HasPrefix(network, "testnet") {
		return "testnet"
	}

	return network
}<|MERGE_RESOLUTION|>--- conflicted
+++ resolved
@@ -166,29 +166,6 @@
 type config struct {
 	ShowVersion bool `short:"V" long:"version" description:"Display version information and exit"`
 
-<<<<<<< HEAD
-	LndDir         string   `long:"lnddir" description:"The base directory that contains lnd's data, logs, configuration file, etc."`
-	ConfigFile     string   `long:"C" long:"configfile" description:"Path to configuration file"`
-	DataDir        string   `short:"b" long:"datadir" description:"The directory to store lnd's data within"`
-	TLSCertPath    string   `long:"tlscertpath" description:"Path to write the TLS certificate for lnd's RPC and REST services"`
-	TLSKeyPath     string   `long:"tlskeypath" description:"Path to write the TLS private key for lnd's RPC and REST services"`
-	TLSExtraIP     string   `long:"tlsextraip" description:"Adds an extra ip to the generated certificate"`
-	TLSExtraDomain string   `long:"tlsextradomain" description:"Adds an extra domain to the generated certificate"`
-	NoMacaroons    bool     `long:"no-macaroons" description:"Disable macaroon authentication"`
-	AdminMacPath   string   `long:"adminmacaroonpath" description:"Path to write the admin macaroon for lnd's RPC and REST services if it doesn't exist"`
-	ReadMacPath    string   `long:"readonlymacaroonpath" description:"Path to write the read-only macaroon for lnd's RPC and REST services if it doesn't exist"`
-	InvoiceMacPath string   `long:"invoicemacaroonpath" description:"Path to the invoice-only macaroon for lnd's RPC and REST services if it doesn't exist"`
-	LogDir         string   `long:"logdir" description:"Directory to log output."`
-	MaxLogFiles    int      `long:"maxlogfiles" description:"Maximum logfiles to keep (0 for no rotation)"`
-	MaxLogFileSize int      `long:"maxlogfilesize" description:"Maximum logfile size in MB"`
-	RPCListeners   []string `long:"rpclisten" description:"Add an interface/port to listen for RPC connections"`
-	RESTListeners  []string `long:"restlisten" description:"Add an interface/port to listen for REST connections"`
-	Listeners      []string `long:"listen" description:"Add an interface/port to listen for peer connections"`
-	DisableListen  bool     `long:"nolisten" description:"Disable listening for incoming peer connections"`
-	ExternalIPs    []string `long:"externalip" description:"Add an ip:port to the list of local addresses we claim to listen on to peers. If a port is not specified, the default (9735) will be used regardless of other parameters"`
-	CORS    	   []string `long:"cors" description:"Add ip addresses to allow cross origin access"`
-	NAT            bool     `long:"nat" description:"Toggle NAT traversal support (using either UPnP or NAT-PMP) to automatically advertise your external IP address to the network -- NOTE this does not support devices behind multiple NATs"`
-=======
 	LndDir         string `long:"lnddir" description:"The base directory that contains lnd's data, logs, configuration file, etc."`
 	ConfigFile     string `long:"C" long:"configfile" description:"Path to configuration file"`
 	DataDir        string `short:"b" long:"datadir" description:"The directory to store lnd's data within"`
@@ -212,13 +189,13 @@
 	RawRESTListeners []string `long:"restlisten" description:"Add an interface/port/socket to listen for REST connections"`
 	RawListeners     []string `long:"listen" description:"Add an interface/port to listen for peer connections"`
 	RawExternalIPs   []string `long:"externalip" description:"Add an ip:port to the list of local addresses we claim to listen on to peers. If a port is not specified, the default (9735) will be used regardless of other parameters"`
+	CORS    	     []string `long:"cors" description:"Add and ip to allow cross origin access"`
 	RPCListeners     []net.Addr
 	RESTListeners    []net.Addr
 	Listeners        []net.Addr
 	ExternalIPs      []net.Addr
 	DisableListen    bool `long:"nolisten" description:"Disable listening for incoming peer connections"`
 	NAT              bool `long:"nat" description:"Toggle NAT traversal support (using either UPnP or NAT-PMP) to automatically advertise your external IP address to the network -- NOTE this does not support devices behind multiple NATs"`
->>>>>>> 9205720b
 
 	DebugLevel string `short:"d" long:"debuglevel" description:"Logging level for all subsystems {trace, debug, info, warn, error, critical} -- You may also specify <subsystem>=<level>,<subsystem2>=<level>,... to set the log level for individual subsystems -- Use show to list available subsystems"`
 
