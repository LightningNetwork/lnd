--- conflicted
+++ resolved
@@ -1878,13 +1878,9 @@
 		return nil
 	}
 
-<<<<<<< HEAD
-	return ErrChannelLinkNotFound
-=======
 	go link.Stop()
 
 	return nil
->>>>>>> c344a3a6
 }
 
 // UpdateShortChanID updates the short chan ID for an existing channel. This is
