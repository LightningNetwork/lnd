package htlcswitch

import (
	"bytes"
	"fmt"
	"sync"
	"sync/atomic"
	"time"

	"crypto/sha256"

	"github.com/coreos/bbolt"
	"github.com/davecgh/go-spew/spew"
	"github.com/roasbeef/btcd/btcec"

	"github.com/go-errors/errors"
	"github.com/lightningnetwork/lnd/channeldb"
	"github.com/lightningnetwork/lnd/contractcourt"
	"github.com/lightningnetwork/lnd/lnrpc"
	"github.com/lightningnetwork/lnd/lnwallet"
	"github.com/lightningnetwork/lnd/lnwire"
	"github.com/roasbeef/btcd/wire"
	"github.com/roasbeef/btcutil"
)

var (
	// ErrChannelLinkNotFound is used when channel link hasn't been found.
	ErrChannelLinkNotFound = errors.New("channel link not found")

	// ErrDuplicateAdd signals that the ADD htlc was already forwarded
	// through the switch and is locked into another commitment txn.
	ErrDuplicateAdd = errors.New("duplicate add HTLC detected")

	// ErrIncompleteForward is used when an htlc was already forwarded
	// through the switch, but did not get locked into another commitment
	// txn.
	ErrIncompleteForward = errors.Errorf("incomplete forward detected")

	// zeroPreimage is the empty preimage which is returned when we have
	// some errors.
	zeroPreimage [sha256.Size]byte
)

// pendingPayment represents the payment which made by user and waits for
// updates to be received whether the payment has been rejected or proceed
// successfully.
type pendingPayment struct {
	paymentHash lnwallet.PaymentHash
	amount      lnwire.MilliSatoshi

	preimage chan [sha256.Size]byte
	response chan *htlcPacket
	err      chan error

	// deobfuscator is a serializable entity which is used if we received
	// an error, it deobfuscates the onion failure blob, and extracts the
	// exact error from it.
	deobfuscator ErrorDecrypter
}

// plexPacket encapsulates switch packet and adds error channel to receive
// error from request handler.
type plexPacket struct {
	pkt *htlcPacket
	err chan error
}

// ChannelCloseType is an enum which signals the type of channel closure the
// peer should execute.
type ChannelCloseType uint8

const (
	// CloseRegular indicates a regular cooperative channel closure
	// should be attempted.
	CloseRegular ChannelCloseType = iota

	// CloseBreach indicates that a channel breach has been detected, and
	// the link should immediately be marked as unavailable.
	CloseBreach
)

// ChanClose represents a request which close a particular channel specified by
// its id.
type ChanClose struct {
	// CloseType is a variable which signals the type of channel closure the
	// peer should execute.
	CloseType ChannelCloseType

	// ChanPoint represent the id of the channel which should be closed.
	ChanPoint *wire.OutPoint

	// TargetFeePerKw is the ideal fee that was specified by the caller.
	// This value is only utilized if the closure type is CloseRegular.
	// This will be the starting offered fee when the fee negotiation
	// process for the cooperative closure transaction kicks off.
	TargetFeePerKw lnwallet.SatPerKWeight

	// Updates is used by request creator to receive the notifications about
	// execution of the close channel request.
	Updates chan *lnrpc.CloseStatusUpdate

	// Err is used by request creator to receive request execution error.
	Err chan error
}

// Config defines the configuration for the service. ALL elements within the
// configuration MUST be non-nil for the service to carry out its duties.
type Config struct {
	// SelfKey is the key of the backing Lightning node. This key is used
	// to properly craft failure messages, such that the Layer 3 router can
	// properly route around link./vertex failures.
	SelfKey *btcec.PublicKey

	// FwdingLog is an interface that will be used by the switch to log
	// forwarding events. A forwarding event happens each time a payment
	// circuit is successfully completed. So when we forward an HTLC, and a
	// settle is eventually received.
	FwdingLog ForwardingLog

	// LocalChannelClose kicks-off the workflow to execute a cooperative or
	// forced unilateral closure of the channel initiated by a local
	// subsystem.
	LocalChannelClose func(pubKey []byte, request *ChanClose)

	// DB is the channeldb instance that will be used to back the switch's
	// persistent circuit map.
	DB *channeldb.DB

	// SwitchPackager provides access to the forwarding packages of all
	// active channels. This gives the switch the ability to read arbitrary
	// forwarding packages, and ack settles and fails contained within them.
	SwitchPackager channeldb.FwdOperator

	// ExtractErrorEncrypter is an interface allowing switch to reextract
	// error encrypters stored in the circuit map on restarts, since they
	// are not stored directly within the database.
	ExtractErrorEncrypter ErrorEncrypterExtracter

	// FetchLastChannelUpdate retrieves the latest routing policy for a
	// target channel. This channel will typically be the outgoing channel
	// specified when we receive an incoming HTLC.  This will be used to
	// provide payment senders our latest policy when sending encrypted
	// error messages.
	FetchLastChannelUpdate func(lnwire.ShortChannelID) (*lnwire.ChannelUpdate, error)
}

// Switch is the central messaging bus for all incoming/outgoing HTLCs.
// Connected peers with active channels are treated as named interfaces which
// refer to active channels as links. A link is the switch's message
// communication point with the goroutine that manages an active channel. New
// links are registered each time a channel is created, and unregistered once
// the channel is closed. The switch manages the hand-off process for multi-hop
// HTLCs, forwarding HTLCs initiated from within the daemon, and finally
// notifies users local-systems concerning their outstanding payment requests.
type Switch struct {
	started  int32 // To be used atomically.
	shutdown int32 // To be used atomically.
	wg       sync.WaitGroup
	quit     chan struct{}

	// cfg is a copy of the configuration struct that the htlc switch
	// service was initialized with.
	cfg *Config

	// pendingPayments stores payments initiated by the user that are not yet
	// settled. The map is used to later look up the payments and notify the
	// user of the result when they are complete. Each payment is given a unique
	// integer ID when it is created.
	pendingPayments map[uint64]*pendingPayment
	pendingMutex    sync.RWMutex

	paymentSequencer Sequencer

	// circuits is storage for payment circuits which are used to
	// forward the settle/fail htlc updates back to the add htlc initiator.
	circuits CircuitMap

	// mailOrchestrator manages the lifecycle of mailboxes used throughout
	// the switch, and facilitates delayed delivery of packets to links that
	// later come online.
	mailOrchestrator *mailOrchestrator

	// indexMtx is a read/write mutex that protects the set of indexes
	// below.
	indexMtx sync.RWMutex

	// pendingLinkIndex holds links that have not had their final, live
	// short_chan_id assigned. These links can be transitioned into the
	// primary linkIndex by using UpdateShortChanID to load their live id.
	pendingLinkIndex map[lnwire.ChannelID]ChannelLink

	// links is a map of channel id and channel link which manages
	// this channel.
	linkIndex map[lnwire.ChannelID]ChannelLink

	// forwardingIndex is an index which is consulted by the switch when it
	// needs to locate the next hop to forward an incoming/outgoing HTLC
	// update to/from.
	//
	// TODO(roasbeef): eventually add a NetworkHop mapping before the
	// ChannelLink
	forwardingIndex map[lnwire.ShortChannelID]ChannelLink

	// interfaceIndex maps the compressed public key of a peer to all the
	// channels that the switch maintains with that peer.
	interfaceIndex map[[33]byte]map[lnwire.ChannelID]ChannelLink

	// htlcPlex is the channel which all connected links use to coordinate
	// the setup/teardown of Sphinx (onion routing) payment circuits.
	// Active links forward any add/settle messages over this channel each
	// state transition, sending new adds/settles which are fully locked
	// in.
	htlcPlex chan *plexPacket

	// chanCloseRequests is used to transfer the channel close request to
	// the channel close handler.
	chanCloseRequests chan *ChanClose

	// resolutionMsgs is the channel that all external contract resolution
	// messages will be sent over.
	resolutionMsgs chan *resolutionMsg

	// linkControl is a channel used to propagate add/remove/get htlc
	// switch handler commands.
	linkControl chan interface{}

	// pendingFwdingEvents is the set of forwarding events which have been
	// collected during the current interval, but hasn't yet been written
	// to the forwarding log.
	fwdEventMtx         sync.Mutex
	pendingFwdingEvents []channeldb.ForwardingEvent
}

// New creates the new instance of htlc switch.
func New(cfg Config) (*Switch, error) {
	circuitMap, err := NewCircuitMap(&CircuitMapConfig{
		DB: cfg.DB,
		ExtractErrorEncrypter: cfg.ExtractErrorEncrypter,
	})
	if err != nil {
		return nil, err
	}

	sequencer, err := NewPersistentSequencer(cfg.DB)
	if err != nil {
		return nil, err
	}

	return &Switch{
		cfg:               &cfg,
		circuits:          circuitMap,
		paymentSequencer:  sequencer,
		linkIndex:         make(map[lnwire.ChannelID]ChannelLink),
		mailOrchestrator:  newMailOrchestrator(),
		forwardingIndex:   make(map[lnwire.ShortChannelID]ChannelLink),
		interfaceIndex:    make(map[[33]byte]map[lnwire.ChannelID]ChannelLink),
		pendingLinkIndex:  make(map[lnwire.ChannelID]ChannelLink),
		pendingPayments:   make(map[uint64]*pendingPayment),
		htlcPlex:          make(chan *plexPacket),
		chanCloseRequests: make(chan *ChanClose),
		resolutionMsgs:    make(chan *resolutionMsg),
		quit:              make(chan struct{}),
	}, nil
}

// resolutionMsg is a struct that wraps an existing ResolutionMsg with a done
// channel. We'll use this channel to synchronize delivery of the message with
// the caller.
type resolutionMsg struct {
	contractcourt.ResolutionMsg

	doneChan chan struct{}
}

// ProcessContractResolution is called by active contract resolvers once a
// contract they are watching over has been fully resolved. The message carries
// an external signal that *would* have been sent if the outgoing channel
// didn't need to go to the chain in order to fulfill a contract. We'll process
// this message just as if it came from an active outgoing channel.
func (s *Switch) ProcessContractResolution(msg contractcourt.ResolutionMsg) error {

	done := make(chan struct{})

	select {
	case s.resolutionMsgs <- &resolutionMsg{
		ResolutionMsg: msg,
		doneChan:      done,
	}:
	case <-s.quit:
		return fmt.Errorf("switch shutting down")
	}

	select {
	case <-done:
	case <-s.quit:
		return fmt.Errorf("switch shutting down")
	}

	return nil
}

// SendHTLC is used by other subsystems which aren't belong to htlc switch
// package in order to send the htlc update.
func (s *Switch) SendHTLC(nextNode [33]byte, htlc *lnwire.UpdateAddHTLC,
	deobfuscator ErrorDecrypter) ([sha256.Size]byte, error) {

	// Create payment and add to the map of payment in order later to be
	// able to retrieve it and return response to the user.
	payment := &pendingPayment{
		err:          make(chan error, 1),
		response:     make(chan *htlcPacket, 1),
		preimage:     make(chan [sha256.Size]byte, 1),
		paymentHash:  htlc.PaymentHash,
		amount:       htlc.Amount,
		deobfuscator: deobfuscator,
	}

	paymentID, err := s.paymentSequencer.NextID()
	if err != nil {
		return zeroPreimage, err
	}

	s.pendingMutex.Lock()
	s.pendingPayments[paymentID] = payment
	s.pendingMutex.Unlock()

	// Generate and send new update packet, if error will be received on
	// this stage it means that packet haven't left boundaries of our
	// system and something wrong happened.
	packet := &htlcPacket{
		incomingChanID: sourceHop,
		incomingHTLCID: paymentID,
		destNode:       nextNode,
		htlc:           htlc,
	}

	if err := s.forward(packet); err != nil {
		s.removePendingPayment(paymentID)
		return zeroPreimage, err
	}

	// Returns channels so that other subsystem might wait/skip the
	// waiting of handling of payment.
	var preimage [sha256.Size]byte
	var response *htlcPacket

	select {
	case e := <-payment.err:
		err = e
	case <-s.quit:
		return zeroPreimage, errors.New("htlc switch have been stopped " +
			"while waiting for payment result")
	}

	select {
	case pkt := <-payment.response:
		response = pkt
	case <-s.quit:
		return zeroPreimage, errors.New("htlc switch have been stopped " +
			"while waiting for payment result")
	}

	select {
	case p := <-payment.preimage:
		preimage = p
	case <-s.quit:
		return zeroPreimage, errors.New("htlc switch have been stopped " +
			"while waiting for payment result")
	}

	// Remove circuit since we are about to complete an add/fail of this
	// HTLC.
	if teardownErr := s.teardownCircuit(response); teardownErr != nil {
		log.Warnf("unable to teardown circuit %s: %v",
			response.inKey(), teardownErr)
		return preimage, err
	}

	// Finally, if this response is contained in a forwarding package, ack
	// the settle/fail so that we don't continue to retransmit the HTLC
	// internally.
	if response.destRef != nil {
		if ackErr := s.ackSettleFail(*response.destRef); ackErr != nil {
			log.Warnf("unable to ack settle/fail reference: %s: %v",
				*response.destRef, ackErr)
		}
	}

	return preimage, err
}

// UpdateForwardingPolicies sends a message to the switch to update the
// forwarding policies for the set of target channels. If the set of targeted
// channels is nil, then the forwarding policies for all active channels with
// be updated.
//
// NOTE: This function is synchronous and will block until either the
// forwarding policies for all links have been updated, or the switch shuts
// down.
func (s *Switch) UpdateForwardingPolicies(newPolicy ForwardingPolicy,
	targetChans ...wire.OutPoint) error {

	log.Debugf("Updating link policies: %v", newLogClosure(func() string {
		return spew.Sdump(newPolicy)
	}))

	var linksToUpdate []ChannelLink

	s.indexMtx.RLock()

	// If no channels have been targeted, then we'll collect all inks to
	// update their policies.
	if len(targetChans) == 0 {
		for _, link := range s.linkIndex {
			linksToUpdate = append(linksToUpdate, link)
		}
	} else {
		// Otherwise, we'll only attempt to update the forwarding
		// policies for the set of targeted links.
		for _, targetLink := range targetChans {
			cid := lnwire.NewChanIDFromOutPoint(&targetLink)

			// If we can't locate a link by its converted channel
			// ID, then we'll return an error back to the caller.
			link, ok := s.linkIndex[cid]
			if !ok {
				s.indexMtx.RUnlock()

				return fmt.Errorf("unable to find "+
					"ChannelPoint(%v) to update link "+
					"policy", targetLink)
			}

			linksToUpdate = append(linksToUpdate, link)
		}
	}

	s.indexMtx.RUnlock()

	// With all the links we need to update collected, we can release the
	// mutex then update each link directly.
	for _, link := range linksToUpdate {
		link.UpdateForwardingPolicy(newPolicy)
	}

	return nil
}

// forward is used in order to find next channel link and apply htlc update.
// Also this function is used by channel links itself in order to forward the
// update after it has been included in the channel.
func (s *Switch) forward(packet *htlcPacket) error {
	switch htlc := packet.htlc.(type) {
	case *lnwire.UpdateAddHTLC:
		circuit := newPaymentCircuit(&htlc.PaymentHash, packet)
		actions, err := s.circuits.CommitCircuits(circuit)
		if err != nil {
			log.Errorf("unable to commit circuit in switch: %v", err)
			return err
		}

		// Drop duplicate packet if it has already been seen.
		switch {
		case len(actions.Drops) == 1:
			return ErrDuplicateAdd

		case len(actions.Fails) == 1:
			if packet.incomingChanID == sourceHop {
				return err
			}

			var failure lnwire.FailureMessage
			update, err := s.cfg.FetchLastChannelUpdate(
				packet.incomingChanID,
			)
			if err != nil {
				failure = &lnwire.FailTemporaryNodeFailure{}
			} else {
				failure = lnwire.NewTemporaryChannelFailure(update)
			}
			addErr := ErrIncompleteForward

			return s.failAddPacket(packet, failure, addErr)
		}

		packet.circuit = circuit
	}

	return s.route(packet)
}

// ForwardPackets adds a list of packets to the switch for processing. Fails
// and settles are added on a first past, simultaneously constructing circuits
// for any adds. After persisting the circuits, another pass of the adds is
// given to forward them through the router.
//
// NOTE: This method guarantees that the returned err chan will eventually be
// closed. The receiver should read on the channel until receiving such a
// signal.
func (s *Switch) ForwardPackets(packets ...*htlcPacket) chan error {

	var (
		// fwdChan is a buffered channel used to receive err msgs from
		// the htlcPlex when forwarding this batch.
		fwdChan = make(chan error, len(packets))

		// errChan is a buffered channel returned to the caller, that is
		// proxied by the fwdChan. This method guarantees that errChan
		// will be closed eventually to alert the receiver that it can
		// stop reading from the channel.
		errChan = make(chan error, len(packets))

		// numSent keeps a running count of how many packets are
		// forwarded to the switch, which determines how many responses
		// we will wait for on the fwdChan..
		numSent int
	)

	// No packets, nothing to do.
	if len(packets) == 0 {
		close(errChan)
		return errChan
	}

	// Setup a barrier to prevent the background tasks from processing
	// responses until this function returns to the user.
	var wg sync.WaitGroup
	wg.Add(1)
	defer wg.Done()

	// Before spawning the following goroutine to proxy our error responses,
	// check to see if we have already been issued a shutdown request. If
	// so, we exit early to avoid incrementing the switch's waitgroup while
	// it is already in the process of shutting down.
	select {
	case <-s.quit:
		close(errChan)
		return errChan
	default:
		// Spawn a goroutine the proxy the errs back to the returned err
		// chan.  This is done to ensure the err chan returned to the
		// caller closed properly, alerting the receiver of completion
		// or shutdown.
		s.wg.Add(1)
		go s.proxyFwdErrs(&numSent, &wg, fwdChan, errChan)
	}

	// Make a first pass over the packets, forwarding any settles or fails.
	// As adds are found, we create a circuit and append it to our set of
	// circuits to be written to disk.
	var circuits []*PaymentCircuit
	var addBatch []*htlcPacket
	for _, packet := range packets {
		switch htlc := packet.htlc.(type) {
		case *lnwire.UpdateAddHTLC:
			circuit := newPaymentCircuit(&htlc.PaymentHash, packet)
			packet.circuit = circuit
			circuits = append(circuits, circuit)
			addBatch = append(addBatch, packet)
		default:
			s.routeAsync(packet, fwdChan)
			numSent++
		}
	}

	// If this batch did not contain any circuits to commit, we can return
	// early.
	if len(circuits) == 0 {
		return errChan
	}

	// Write any circuits that we found to disk.
	actions, err := s.circuits.CommitCircuits(circuits...)
	if err != nil {
		log.Errorf("unable to commit circuits in switch: %v", err)
	}

	// Split the htlc packets by comparing an in-order seek to the head of
	// the added, dropped, or failed circuits.
	//
	// NOTE: This assumes each list is guaranteed to be a subsequence of the
	// circuits, and that the union of the sets results in the original set
	// of circuits.
	var addedPackets, failedPackets []*htlcPacket
	for _, packet := range addBatch {
		switch {
		case len(actions.Adds) > 0 && packet.circuit == actions.Adds[0]:
			addedPackets = append(addedPackets, packet)
			actions.Adds = actions.Adds[1:]

		case len(actions.Drops) > 0 && packet.circuit == actions.Drops[0]:
			actions.Drops = actions.Drops[1:]

		case len(actions.Fails) > 0 && packet.circuit == actions.Fails[0]:
			failedPackets = append(failedPackets, packet)
			actions.Fails = actions.Fails[1:]
		}
	}

	// Now, forward any packets for circuits that were successfully added to
	// the switch's circuit map.
	for _, packet := range addedPackets {
		s.routeAsync(packet, fwdChan)
		numSent++
	}

	// Lastly, for any packets that failed, this implies that they were
	// left in a half added state, which can happen when recovering from
	// failures.
	if len(failedPackets) > 0 {
		var failure lnwire.FailureMessage
		update, err := s.cfg.FetchLastChannelUpdate(
			failedPackets[0].incomingChanID,
		)
		if err != nil {
			failure = &lnwire.FailTemporaryNodeFailure{}
		} else {
			failure = lnwire.NewTemporaryChannelFailure(update)
		}

		for _, packet := range failedPackets {
			addErr := errors.Errorf("failing packet after " +
				"detecting incomplete forward")

			// We don't handle the error here since this method
			// always returns an error.
			s.failAddPacket(packet, failure, addErr)
		}
	}

	return errChan
}

// proxyFwdErrs transmits any errors received on `fwdChan` back to `errChan`,
// and guarantees that the `errChan` will be closed after 1) all errors have
// been sent, or 2) the switch has received a shutdown. The `errChan` should be
// buffered with at least the value of `num` after the barrier has been
// released.
//
// NOTE: The receiver of `errChan` should read until the channel closed, since
// this proxying guarantees that the close will happen.
func (s *Switch) proxyFwdErrs(num *int, wg *sync.WaitGroup,
	fwdChan, errChan chan error) {
	defer s.wg.Done()
	defer func() {
		close(errChan)
	}()

	// Wait here until the outer function has finished persisting
	// and routing the packets. This guarantees we don't read from num until
	// the value is accurate.
	wg.Wait()

	numSent := *num
	for i := 0; i < numSent; i++ {
		select {
		case err := <-fwdChan:
			errChan <- err
		case <-s.quit:
			log.Errorf("unable to forward htlc packet " +
				"htlc switch was stopped")
			return
		}
	}
}

// route sends a single htlcPacket through the switch and synchronously awaits a
// response.
func (s *Switch) route(packet *htlcPacket) error {
	command := &plexPacket{
		pkt: packet,
		err: make(chan error, 1),
	}

	select {
	case s.htlcPlex <- command:
	case <-s.quit:
		return errors.New("Htlc Switch was stopped")
	}

	select {
	case err := <-command.err:
		return err
	case <-s.quit:
		return errors.New("Htlc Switch was stopped")
	}
}

// routeAsync sends a packet through the htlc switch, using the provided err
// chan to propagate errors back to the caller. This method does not wait for
// a response before returning.
func (s *Switch) routeAsync(packet *htlcPacket, errChan chan error) error {
	command := &plexPacket{
		pkt: packet,
		err: errChan,
	}

	select {
	case s.htlcPlex <- command:
		return nil
	case <-s.quit:
		return errors.New("Htlc Switch was stopped")
	}
}

// handleLocalDispatch is used at the start/end of the htlc update life cycle.
// At the start (1) it is used to send the htlc to the channel link without
// creation of circuit. At the end (2) it is used to notify the user about the
// result of his payment is it was successful or not.
//
//   Alice         Bob          Carol
//     o --add----> o ---add----> o
//    (1)
//
//    (2)
//     o <-settle-- o <--settle-- o
//   Alice         Bob         Carol
//
func (s *Switch) handleLocalDispatch(pkt *htlcPacket) error {
	// Pending payments use a special interpretation of the incomingChanID and
	// incomingHTLCID fields on packet where the channel ID is blank and the
	// HTLC ID is the payment ID. The switch basically views the users of the
	// node as a special channel that also offers a sequence of HTLCs.
	payment, err := s.findPayment(pkt.incomingHTLCID)
	if err != nil {
		return err
	}

	switch htlc := pkt.htlc.(type) {

	// User have created the htlc update therefore we should find the
	// appropriate channel link and send the payment over this link.
	case *lnwire.UpdateAddHTLC:
		// Try to find links by node destination.
		s.indexMtx.RLock()
		links, err := s.getLinks(pkt.destNode)
		if err != nil {
			s.indexMtx.RUnlock()

			log.Errorf("unable to find links by destination %v", err)
			return &ForwardingError{
				ErrorSource:    s.cfg.SelfKey,
				FailureMessage: &lnwire.FailUnknownNextPeer{},
			}
		}
		s.indexMtx.RUnlock()

		// Try to find destination channel link with appropriate
		// bandwidth.
		var (
			destination      ChannelLink
			largestBandwidth lnwire.MilliSatoshi
		)
		for _, link := range links {
			// We'll skip any links that aren't yet eligible for
			// forwarding.
			if !link.EligibleToForward() {
				continue
			}

			bandwidth := link.Bandwidth()
			if bandwidth > largestBandwidth {

				largestBandwidth = bandwidth
			}

			if bandwidth >= htlc.Amount {
				destination = link
				break
			}
		}

		// If the channel link we're attempting to forward the update
		// over has insufficient capacity, then we'll cancel the HTLC
		// as the payment cannot succeed.
		if destination == nil {
			err := fmt.Errorf("insufficient capacity in available "+
				"outgoing links: need %v, max available is %v",
				htlc.Amount, largestBandwidth)
			log.Error(err)

			// Note that we don't need to populate an update here,
			// as this will go directly back to the router.
			htlcErr := lnwire.NewTemporaryChannelFailure(nil)
			return &ForwardingError{
				ErrorSource:    s.cfg.SelfKey,
				ExtraMsg:       err.Error(),
				FailureMessage: htlcErr,
			}
		}

		// Send the packet to the destination channel link which
		// manages then channel.
		//
		// TODO(roasbeef): should return with an error
		pkt.outgoingChanID = destination.ShortChanID()
		return destination.HandleSwitchPacket(pkt)

	// We've just received a settle update which means we can finalize the
	// user payment and return successful response.
	case *lnwire.UpdateFulfillHTLC:
		// Notify the user that his payment was successfully proceed.
		payment.err <- nil
		payment.response <- pkt
		payment.preimage <- htlc.PaymentPreimage
		s.removePendingPayment(pkt.incomingHTLCID)

	// We've just received a fail update which means we can finalize the
	// user payment and return fail response.
	case *lnwire.UpdateFailHTLC:
		payment.err <- s.parseFailedPayment(payment, pkt, htlc)
		payment.response <- pkt
		payment.preimage <- zeroPreimage
		s.removePendingPayment(pkt.incomingHTLCID)

	default:
		return errors.New("wrong update type")
	}

	return nil
}

// parseFailedPayment determines the appropriate failure message to return to
// a user initiated payment. The three cases handled are:
// 1) A local failure, which should already plaintext.
// 2) A resolution from the chain arbitrator,
// 3) A failure from the remote party, which will need to be decrypted using the
//      payment deobfuscator.
func (s *Switch) parseFailedPayment(payment *pendingPayment, pkt *htlcPacket,
	htlc *lnwire.UpdateFailHTLC) *ForwardingError {

	var failure *ForwardingError

	switch {

	// The payment never cleared the link, so we don't need to
	// decrypt the error, simply decode it them report back to the
	// user.
	case pkt.localFailure:
		var userErr string
		r := bytes.NewReader(htlc.Reason)
		failureMsg, err := lnwire.DecodeFailure(r, 0)
		if err != nil {
			userErr = fmt.Sprintf("unable to decode onion failure, "+
				"htlc with hash(%x): %v", payment.paymentHash[:], err)
			log.Error(userErr)

			// As this didn't even clear the link, we don't need to
			// apply an update here since it goes directly to the
			// router.
			failureMsg = lnwire.NewTemporaryChannelFailure(nil)
		}
		failure = &ForwardingError{
			ErrorSource:    s.cfg.SelfKey,
			ExtraMsg:       userErr,
			FailureMessage: failureMsg,
		}

	// A payment had to be timed out on chain before it got past
	// the first hop. In this case, we'll report a permanent
	// channel failure as this means us, or the remote party had to
	// go on chain.
	case pkt.isResolution && htlc.Reason == nil:
		userErr := fmt.Sprintf("payment was resolved " +
			"on-chain, then cancelled back")
		failure = &ForwardingError{
			ErrorSource:    s.cfg.SelfKey,
			ExtraMsg:       userErr,
			FailureMessage: lnwire.FailPermanentChannelFailure{},
		}

	// A regular multi-hop payment error that we'll need to
	// decrypt.
	default:
		var err error
		// We'll attempt to fully decrypt the onion encrypted
		// error. If we're unable to then we'll bail early.
		failure, err = payment.deobfuscator.DecryptError(htlc.Reason)
		if err != nil {
			userErr := fmt.Sprintf("unable to de-obfuscate onion failure, "+
				"htlc with hash(%x): %v", payment.paymentHash[:], err)
			log.Error(userErr)
			failure = &ForwardingError{
				ErrorSource:    s.cfg.SelfKey,
				ExtraMsg:       userErr,
				FailureMessage: lnwire.NewTemporaryChannelFailure(nil),
			}
		}
	}

	return failure
}

// handlePacketForward is used in cases when we need forward the htlc update
// from one channel link to another and be able to propagate the settle/fail
// updates back. This behaviour is achieved by creation of payment circuits.
func (s *Switch) handlePacketForward(packet *htlcPacket) error {
	switch htlc := packet.htlc.(type) {

	// Channel link forwarded us a new htlc, therefore we initiate the
	// payment circuit within our internal state so we can properly forward
	// the ultimate settle message back latter.
	case *lnwire.UpdateAddHTLC:
		if packet.incomingChanID == sourceHop {
			// A blank incomingChanID indicates that this is
			// a pending user-initiated payment.
			return s.handleLocalDispatch(packet)
		}

		s.indexMtx.RLock()
		targetLink, err := s.getLinkByShortID(packet.outgoingChanID)
		if err != nil {
			s.indexMtx.RUnlock()

			// If packet was forwarded from another channel link
			// than we should notify this link that some error
			// occurred.
			failure := &lnwire.FailUnknownNextPeer{}
			addErr := errors.Errorf("unable to find link with "+
				"destination %v", packet.outgoingChanID)

			return s.failAddPacket(packet, failure, addErr)
		}
		interfaceLinks, _ := s.getLinks(targetLink.Peer().PubKey())
		s.indexMtx.RUnlock()

		// We'll keep track of any HTLC failures during the link
		// selection process. This way we can return the error for
		// precise link that the sender selected, while optimistically
		// trying all links to utilize our available bandwidth.
		linkErrs := make(map[lnwire.ShortChannelID]lnwire.FailureMessage)

		// Try to find destination channel link with appropriate
		// bandwidth.
		var destination ChannelLink
		for _, link := range interfaceLinks {
			// We'll skip any links that aren't yet eligible for
			// forwarding.
			switch {
			case !link.EligibleToForward():
				continue

			// If the link doesn't yet have a source chan ID, then
			// we'll skip it as well.
			case link.ShortChanID() == sourceHop:
				continue
			}

			// Before we check the link's bandwidth, we'll ensure
			// that the HTLC satisfies the current forwarding
			// policy of this target link.
			err := link.HtlcSatifiesPolicy(
				htlc.PaymentHash, packet.incomingAmount,
				packet.amount,
			)
			if err != nil {
				linkErrs[link.ShortChanID()] = err
				continue
			}

			if link.Bandwidth() >= htlc.Amount {
				destination = link

				break
			}
		}

		switch {
		// If the channel link we're attempting to forward the update
		// over has insufficient capacity, and didn't violate any
		// forwarding policies, then we'll cancel the htlc as the
		// payment cannot succeed.
		case destination == nil && len(linkErrs) == 0:
			// If packet was forwarded from another channel link
			// than we should notify this link that some error
			// occurred.
			var failure lnwire.FailureMessage
			update, err := s.cfg.FetchLastChannelUpdate(
				packet.outgoingChanID,
			)
			if err != nil {
				failure = &lnwire.FailTemporaryNodeFailure{}
			} else {
				failure = lnwire.NewTemporaryChannelFailure(update)
			}

			addErr := errors.Errorf("unable to find appropriate "+
				"channel link insufficient capacity, need "+
				"%v", htlc.Amount)

			return s.failAddPacket(packet, failure, addErr)

		// If we had a forwarding failure due to the HTLC not
		// satisfying the current policy, then we'll send back an
		// error, but ensure we send back the error sourced at the
		// *target* link.
		case destination == nil && len(linkErrs) != 0:
			// At this point, some or all of the links rejected the
			// HTLC so we couldn't forward it. So we'll try to look
			// up the error that came from the source.
			linkErr, ok := linkErrs[packet.outgoingChanID]
			if !ok {
				// If we can't find the error of the source,
				// then we'll return an unknown next peer,
				// though this should never happen.
				linkErr = &lnwire.FailUnknownNextPeer{}
				log.Warnf("unable to find err source for "+
					"outgoing_link=%v, errors=%v",
					packet.outgoingChanID, newLogClosure(func() string {
						return spew.Sdump(linkErrs)
					}))
			}

			addErr := fmt.Errorf("incoming HTLC(%x) violated "+
				"target outgoing link (id=%v) policy: %v",
				htlc.PaymentHash[:], packet.outgoingChanID,
				linkErr)

			return s.failAddPacket(packet, linkErr, addErr)
		}

		// Send the packet to the destination channel link which
		// manages the channel.
		packet.outgoingChanID = destination.ShortChanID()
		return destination.HandleSwitchPacket(packet)

	case *lnwire.UpdateFailHTLC, *lnwire.UpdateFulfillHTLC:
		// If the source of this packet has not been set, use the
		// circuit map to lookup the origin.
		circuit, err := s.closeCircuit(packet)
		if err != nil {
			return err
		}

		fail, isFail := htlc.(*lnwire.UpdateFailHTLC)
		if isFail && !packet.hasSource {
			switch {
			case circuit.ErrorEncrypter == nil:
				// No message to encrypt, locally sourced
				// payment.

			case packet.isResolution:
				// If this is a resolution message, then we'll need to encrypt
				// it as it's actually internally sourced.
				var err error
				// TODO(roasbeef): don't need to pass actually?
				failure := &lnwire.FailPermanentChannelFailure{}
				fail.Reason, err = circuit.ErrorEncrypter.EncryptFirstHop(
					failure,
				)
				if err != nil {
					err = errors.Errorf("unable to obfuscate "+
						"error: %v", err)
					log.Error(err)
				}

			default:
				// Otherwise, it's a forwarded error, so we'll perform a
				// wrapper encryption as normal.
				fail.Reason = circuit.ErrorEncrypter.IntermediateEncrypt(
					fail.Reason,
				)
			}
		} else if !isFail && circuit.Outgoing != nil {
			// If this is an HTLC settle, and it wasn't from a
			// locally initiated HTLC, then we'll log a forwarding
			// event so we can flush it to disk later.
			//
			// TODO(roasbeef): only do this once link actually
			// fully settles?
			localHTLC := packet.incomingChanID == sourceHop
			if !localHTLC {
				s.fwdEventMtx.Lock()
				s.pendingFwdingEvents = append(
					s.pendingFwdingEvents,
					channeldb.ForwardingEvent{
						Timestamp:      time.Now(),
						IncomingChanID: circuit.Incoming.ChanID,
						OutgoingChanID: circuit.Outgoing.ChanID,
						AmtIn:          circuit.IncomingAmount,
						AmtOut:         circuit.OutgoingAmount,
					},
				)
				s.fwdEventMtx.Unlock()
			}
		}

		// A blank IncomingChanID in a circuit indicates that it is a pending
		// user-initiated payment.
		if packet.incomingChanID == sourceHop {
			return s.handleLocalDispatch(packet)
		}

		// Check to see that the source link is online before removing
		// the circuit.
		return s.mailOrchestrator.Deliver(packet.incomingChanID, packet)

	default:
		return errors.New("wrong update type")
	}
}

// failAddPacket encrypts a fail packet back to an add packet's source.
// The ciphertext will be derived from the failure message proivded by context.
// This method returns the failErr if all other steps complete successfully.
func (s *Switch) failAddPacket(packet *htlcPacket,
	failure lnwire.FailureMessage, failErr error) error {

	// Encrypt the failure so that the sender will be able to read the error
	// message. Since we failed this packet, we use EncryptFirstHop to
	// obfuscate the failure for their eyes only.
	reason, err := packet.obfuscator.EncryptFirstHop(failure)
	if err != nil {
		err := errors.Errorf("unable to obfuscate "+
			"error: %v", err)
		log.Error(err)
		return err
	}

	log.Error(failErr)

	failPkt := &htlcPacket{
		incomingChanID: packet.incomingChanID,
		incomingHTLCID: packet.incomingHTLCID,
		circuit:        packet.circuit,
		htlc: &lnwire.UpdateFailHTLC{
			Reason: reason,
		},
	}

	// Route a fail packet back to the source link.
	err = s.mailOrchestrator.Deliver(failPkt.incomingChanID, failPkt)
	if err != nil {
		err = errors.Errorf("source chanid=%v unable to "+
			"handle switch packet: %v",
			packet.incomingChanID, err)
		log.Error(err)
		return err
	}

	return failErr
}

// closeCircuit accepts a settle or fail htlc and the associated htlc packet and
// attempts to determine the source that forwarded this htlc. This method will
// set the incoming chan and htlc ID of the given packet if the source was
// found, and will properly [re]encrypt any failure messages.
func (s *Switch) closeCircuit(pkt *htlcPacket) (*PaymentCircuit, error) {
	// If the packet has its source, that means it was failed locally by
	// the outgoing link. We fail it here to make sure only one response
	// makes it through the switch.
	if pkt.hasSource {
		circuit, err := s.circuits.FailCircuit(pkt.inKey())
		switch err {

		// Circuit successfully closed.
		case nil:
			return circuit, nil

		// Circuit was previously closed, but has not been deleted.
		// We'll just drop this response until the circuit has been
		// fully removed.
		case ErrCircuitClosing:
			return nil, err

		// Failed to close circuit because it does not exist. This is
		// likely because the circuit was already successfully closed.
		// Since this packet failed locally, there is no forwarding
		// package entry to acknowledge.
		case ErrUnknownCircuit:
			return nil, err

		// Unexpected error.
		default:
			return nil, err
		}
	}

	// Otherwise, this is packet was received from the remote party.  Use
	// circuit map to find the incoming link to receive the settle/fail.
	circuit, err := s.circuits.CloseCircuit(pkt.outKey())
	switch err {

	// Open circuit successfully closed.
	case nil:
		pkt.incomingChanID = circuit.Incoming.ChanID
		pkt.incomingHTLCID = circuit.Incoming.HtlcID
		pkt.circuit = circuit
		pkt.sourceRef = &circuit.AddRef

		pktType := "SETTLE"
		if _, ok := pkt.htlc.(*lnwire.UpdateFailHTLC); ok {
			pktType = "FAIL"
		}

		log.Debugf("Closed completed %s circuit for %x: "+
			"(%s, %d) <-> (%s, %d)", pktType, pkt.circuit.PaymentHash,
			pkt.incomingChanID, pkt.incomingHTLCID,
			pkt.outgoingChanID, pkt.outgoingHTLCID)

		return circuit, nil

	// Circuit was previously closed, but has not been deleted. We'll just
	// drop this response until the circuit has been removed.
	case ErrCircuitClosing:
		return nil, err

	// Failed to close circuit because it does not exist. This is likely
	// because the circuit was already successfully closed.
	case ErrUnknownCircuit:
		err := errors.Errorf("Unable to find target channel "+
			"for HTLC settle/fail: channel ID = %s, "+
			"HTLC ID = %d", pkt.outgoingChanID,
			pkt.outgoingHTLCID)
		log.Error(err)

		// TODO(conner): ack settle/fail
		if pkt.destRef != nil {
			if err := s.ackSettleFail(*pkt.destRef); err != nil {
				return nil, err
			}
		}

		return nil, err

	// Unexpected error.
	default:
		return nil, err
	}
}

// ackSettleFail is used by the switch to ACK any settle/fail entries in the
// forwarding package of the outgoing link for a payment circuit. We do this if
// we're the originator of the payment, so the link stops attempting to
// re-broadcast.
func (s *Switch) ackSettleFail(settleFailRef channeldb.SettleFailRef) error {
	return s.cfg.DB.Update(func(tx *bolt.Tx) error {
		return s.cfg.SwitchPackager.AckSettleFails(tx, settleFailRef)
	})
}

// teardownCircuit removes a pending or open circuit from the switch's circuit
// map and prints useful logging statements regarding the outcome.
func (s *Switch) teardownCircuit(pkt *htlcPacket) error {
	var pktType string
	switch htlc := pkt.htlc.(type) {
	case *lnwire.UpdateFulfillHTLC:
		pktType = "SETTLE"
	case *lnwire.UpdateFailHTLC:
		pktType = "FAIL"
	default:
		err := fmt.Errorf("cannot tear down packet of type: %T", htlc)
		log.Errorf(err.Error())
		return err
	}

	switch {
	case pkt.circuit.HasKeystone():
		log.Debugf("Tearing down open circuit with %s pkt, removing circuit=%v "+
			"with keystone=%v", pktType, pkt.inKey(), pkt.outKey())

		err := s.circuits.DeleteCircuits(pkt.inKey())
		if err != nil {
			log.Warnf("Failed to tear down open circuit (%s, %d) <-> (%s, %d) "+
				"with payment_hash-%v using %s pkt",
				pkt.incomingChanID, pkt.incomingHTLCID,
				pkt.outgoingChanID, pkt.outgoingHTLCID,
				pkt.circuit.PaymentHash, pktType)
			return err
		}

		log.Debugf("Closed completed %s circuit for %x: "+
			"(%s, %d) <-> (%s, %d)", pktType, pkt.circuit.PaymentHash,
			pkt.incomingChanID, pkt.incomingHTLCID,
			pkt.outgoingChanID, pkt.outgoingHTLCID)

	default:
		log.Debugf("Tearing down incomplete circuit with %s for inkey=%v",
			pktType, pkt.inKey())

		err := s.circuits.DeleteCircuits(pkt.inKey())
		if err != nil {
			log.Warnf("Failed to tear down pending %s circuit for %x: "+
				"(%s, %d)", pktType, pkt.circuit.PaymentHash,
				pkt.incomingChanID, pkt.incomingHTLCID)
			return err
		}

		log.Debugf("Removed pending onion circuit for %x: "+
			"(%s, %d)", pkt.circuit.PaymentHash,
			pkt.incomingChanID, pkt.incomingHTLCID)
	}

	return nil
}

// CloseLink creates and sends the close channel command to the target link
// directing the specified closure type. If the closure type if CloseRegular,
// then the last parameter should be the ideal fee-per-kw that will be used as
// a starting point for close negotiation.
func (s *Switch) CloseLink(chanPoint *wire.OutPoint, closeType ChannelCloseType,
	targetFeePerKw lnwallet.SatPerKWeight) (chan *lnrpc.CloseStatusUpdate,
	chan error) {

	// TODO(roasbeef) abstract out the close updates.
	updateChan := make(chan *lnrpc.CloseStatusUpdate, 2)
	errChan := make(chan error, 1)

	command := &ChanClose{
		CloseType:      closeType,
		ChanPoint:      chanPoint,
		Updates:        updateChan,
		TargetFeePerKw: targetFeePerKw,
		Err:            errChan,
	}

	select {
	case s.chanCloseRequests <- command:
		return updateChan, errChan

	case <-s.quit:
		errChan <- errors.New("unable close channel link, htlc " +
			"switch already stopped")
		close(updateChan)
		return updateChan, errChan
	}
}

// htlcForwarder is responsible for optimally forwarding (and possibly
// fragmenting) incoming/outgoing HTLCs amongst all active interfaces and their
// links. The duties of the forwarder are similar to that of a network switch,
// in that it facilitates multi-hop payments by acting as a central messaging
// bus. The switch communicates will active links to create, manage, and tear
// down active onion routed payments. Each active channel is modeled as
// networked device with metadata such as the available payment bandwidth, and
// total link capacity.
//
// NOTE: This MUST be run as a goroutine.
func (s *Switch) htlcForwarder() {
	defer s.wg.Done()

	// Remove all links once we've been signalled for shutdown.
	defer func() {
		s.indexMtx.Lock()
		for _, link := range s.linkIndex {
			if err := s.removeLink(link.ChanID()); err != nil {
				log.Errorf("unable to remove "+
					"channel link on stop: %v", err)
			}
		}
		for _, link := range s.pendingLinkIndex {
			if err := s.removeLink(link.ChanID()); err != nil {
				log.Errorf("unable to remove pending "+
					"channel link on stop: %v", err)
			}
		}
		s.indexMtx.Unlock()

		// Before we exit fully, we'll attempt to flush out any
		// forwarding events that may still be lingering since the last
		// batch flush.
		if err := s.FlushForwardingEvents(); err != nil {
			log.Errorf("unable to flush forwarding events: %v", err)
		}
	}()

	// TODO(roasbeef): cleared vs settled distinction
	var (
		totalNumUpdates uint64
		totalSatSent    btcutil.Amount
		totalSatRecv    btcutil.Amount
	)
	logTicker := time.NewTicker(10 * time.Second)
	defer logTicker.Stop()

	// Every 15 seconds, we'll flush out the forwarding events that
	// occurred during that period.
	fwdEventTicker := time.NewTicker(15 * time.Second)
	defer fwdEventTicker.Stop()

	for {
		select {
		// A local close request has arrived, we'll forward this to the
		// relevant link (if it exists) so the channel can be
		// cooperatively closed (if possible).
		case req := <-s.chanCloseRequests:
			chanID := lnwire.NewChanIDFromOutPoint(req.ChanPoint)

			s.indexMtx.RLock()
			link, ok := s.linkIndex[chanID]
			if !ok {
				s.indexMtx.RUnlock()

				req.Err <- errors.Errorf("no peer for channel with "+
					"chan_id=%x", chanID[:])
				continue
			}
			s.indexMtx.RUnlock()

			peerPub := link.Peer().PubKey()
			log.Debugf("Requesting local channel close: peer=%v, "+
				"chan_id=%x", link.Peer(), chanID[:])

			go s.cfg.LocalChannelClose(peerPub[:], req)

		case resolutionMsg := <-s.resolutionMsgs:
			pkt := &htlcPacket{
				outgoingChanID: resolutionMsg.SourceChan,
				outgoingHTLCID: resolutionMsg.HtlcIndex,
				isResolution:   true,
			}

			// Resolution messages will either be cancelling
			// backwards an existing HTLC, or settling a previously
			// outgoing HTLC. Based on this, we'll map the message
			// to the proper htlcPacket.
			if resolutionMsg.Failure != nil {
				pkt.htlc = &lnwire.UpdateFailHTLC{}
			} else {
				pkt.htlc = &lnwire.UpdateFulfillHTLC{
					PaymentPreimage: *resolutionMsg.PreImage,
				}
			}

			log.Infof("Received outside contract resolution, "+
				"mapping to: %v", spew.Sdump(pkt))

			// We don't check the error, as the only failure we can
			// encounter is due to the circuit already being
			// closed. This is fine, as processing this message is
			// meant to be idempotent.
			err := s.handlePacketForward(pkt)
			if err != nil {
				log.Errorf("Unable to forward resolution msg: %v", err)
			}

			// With the message processed, we'll now close out
			close(resolutionMsg.doneChan)

		// A new packet has arrived for forwarding, we'll interpret the
		// packet concretely, then either forward it along, or
		// interpret a return packet to a locally initialized one.
		case cmd := <-s.htlcPlex:
			cmd.err <- s.handlePacketForward(cmd.pkt)

		// When this time ticks, then it indicates that we should
		// collect all the forwarding events since the last internal,
		// and write them out to our log.
		case <-fwdEventTicker.C:
			s.wg.Add(1)
			go func() {
				defer s.wg.Done()

				if err := s.FlushForwardingEvents(); err != nil {
					log.Errorf("unable to flush "+
						"forwarding events: %v", err)
				}
			}()

		// The log ticker has fired, so we'll calculate some forwarding
		// stats for the last 10 seconds to display within the logs to
		// users.
		case <-logTicker.C:
			// First, we'll collate the current running tally of
			// our forwarding stats.
			prevSatSent := totalSatSent
			prevSatRecv := totalSatRecv
			prevNumUpdates := totalNumUpdates

			var (
				newNumUpdates uint64
				newSatSent    btcutil.Amount
				newSatRecv    btcutil.Amount
			)

			// Next, we'll run through all the registered links and
			// compute their up-to-date forwarding stats.
			s.indexMtx.RLock()
			for _, link := range s.linkIndex {
				// TODO(roasbeef): when links first registered
				// stats printed.
				updates, sent, recv := link.Stats()
				newNumUpdates += updates
				newSatSent += sent.ToSatoshis()
				newSatRecv += recv.ToSatoshis()
			}
			s.indexMtx.RUnlock()

			var (
				diffNumUpdates uint64
				diffSatSent    btcutil.Amount
				diffSatRecv    btcutil.Amount
			)

			// If this is the first time we're computing these
			// stats, then the diff is just the new value. We do
			// this in order to avoid integer underflow issues.
			if prevNumUpdates == 0 {
				diffNumUpdates = newNumUpdates
				diffSatSent = newSatSent
				diffSatRecv = newSatRecv
			} else {
				diffNumUpdates = newNumUpdates - prevNumUpdates
				diffSatSent = newSatSent - prevSatSent
				diffSatRecv = newSatRecv - prevSatRecv
			}

			// If the diff of num updates is zero, then we haven't
			// forwarded anything in the last 10 seconds, so we can
			// skip this update.
			if diffNumUpdates == 0 {
				continue
			}

			// If the diff of num updates is negative, then some
			// links may have been unregistered from the switch, so
			// we'll update our stats to only include our registered
			// links.
			if int64(diffNumUpdates) < 0 {
				totalNumUpdates = newNumUpdates
				totalSatSent = newSatSent
				totalSatRecv = newSatRecv
				continue
			}

			// Otherwise, we'll log this diff, then accumulate the
			// new stats into the running total.
			log.Infof("Sent %d satoshis and received %d satoshis "+
				"in the last 10 seconds (%f tx/sec)",
				diffSatSent, diffSatRecv,
				float64(diffNumUpdates)/10)

			totalNumUpdates += diffNumUpdates
			totalSatSent += diffSatSent
			totalSatRecv += diffSatRecv

		case <-s.quit:
			return
		}
	}
}

// Start starts all helper goroutines required for the operation of the switch.
func (s *Switch) Start() error {
	if !atomic.CompareAndSwapInt32(&s.started, 0, 1) {
		log.Warn("Htlc Switch already started")
		return errors.New("htlc switch already started")
	}

	log.Infof("Starting HTLC Switch")

	s.wg.Add(1)
	go s.htlcForwarder()

	if err := s.reforwardResponses(); err != nil {
		s.Stop()
		log.Errorf("unable to reforward responses: %v", err)
		return err
	}

	return nil
}

// reforwardResponses for every known, non-pending channel, loads all associated
// forwarding packages and reforwards any Settle or Fail HTLCs found. This is
// used to resurrect the switch's mailboxes after a restart.
func (s *Switch) reforwardResponses() error {
	activeChannels, err := s.cfg.DB.FetchAllOpenChannels()
	if err != nil {
		return err
	}

	for _, activeChannel := range activeChannels {
		shortChanID := activeChannel.ShortChanID()
		fwdPkgs, err := s.loadChannelFwdPkgs(shortChanID)
		if err != nil {
			return err
		}

		s.reforwardSettleFails(fwdPkgs)
	}

	return nil
}

// loadChannelFwdPkgs loads all forwarding packages owned by the `source` short
// channel identifier.
func (s *Switch) loadChannelFwdPkgs(source lnwire.ShortChannelID) ([]*channeldb.FwdPkg, error) {

	var fwdPkgs []*channeldb.FwdPkg
	if err := s.cfg.DB.Update(func(tx *bolt.Tx) error {
		var err error
		fwdPkgs, err = s.cfg.SwitchPackager.LoadChannelFwdPkgs(
			tx, source,
		)
		return err
	}); err != nil {
		return nil, err
	}

	return fwdPkgs, nil
}

// reforwardSettleFails parses the Settle and Fail HTLCs from the list of
// forwarding packages, and reforwards those that have not been acknowledged.
// This is intended to occur on startup, in order to recover the switch's
// mailboxes, and to ensure that responses can be propagated in case the
// outgoing link never comes back online.
//
// NOTE: This should mimic the behavior processRemoteSettleFails.
func (s *Switch) reforwardSettleFails(fwdPkgs []*channeldb.FwdPkg) {
	for _, fwdPkg := range fwdPkgs {
		settleFails := lnwallet.PayDescsFromRemoteLogUpdates(
			fwdPkg.Source, fwdPkg.Height, fwdPkg.SettleFails,
		)

		switchPackets := make([]*htlcPacket, 0, len(settleFails))
		for i, pd := range settleFails {

			// Skip any settles or fails that have already been
			// acknowledged by the incoming link that originated the
			// forwarded Add.
			if fwdPkg.SettleFailFilter.Contains(uint16(i)) {
				continue
			}

			switch pd.EntryType {

			// A settle for an HTLC we previously forwarded HTLC has
			// been received. So we'll forward the HTLC to the
			// switch which will handle propagating the settle to
			// the prior hop.
			case lnwallet.Settle:
				settlePacket := &htlcPacket{
					outgoingChanID: fwdPkg.Source,
					outgoingHTLCID: pd.ParentIndex,
					destRef:        pd.DestRef,
					htlc: &lnwire.UpdateFulfillHTLC{
						PaymentPreimage: pd.RPreimage,
					},
				}

				// Add the packet to the batch to be forwarded, and
				// notify the overflow queue that a spare spot has been
				// freed up within the commitment state.
				switchPackets = append(switchPackets, settlePacket)

			// A failureCode message for a previously forwarded HTLC has been
			// received. As a result a new slot will be freed up in our
			// commitment state, so we'll forward this to the switch so the
			// backwards undo can continue.
			case lnwallet.Fail:
				// Fetch the reason the HTLC was cancelled so we can
				// continue to propagate it.
				failPacket := &htlcPacket{
					outgoingChanID: fwdPkg.Source,
					outgoingHTLCID: pd.ParentIndex,
					destRef:        pd.DestRef,
					htlc: &lnwire.UpdateFailHTLC{
						Reason: lnwire.OpaqueReason(pd.FailReason),
					},
				}

				// Add the packet to the batch to be forwarded, and
				// notify the overflow queue that a spare spot has been
				// freed up within the commitment state.
				switchPackets = append(switchPackets, failPacket)
			}
		}

		errChan := s.ForwardPackets(switchPackets...)
		go handleBatchFwdErrs(errChan)
	}
}

// handleBatchFwdErrs waits on the given errChan until it is closed, logging the
// errors returned from any unsuccessful forwarding attempts.
func handleBatchFwdErrs(errChan chan error) {
	for {
		err, ok := <-errChan
		if !ok {
			// Err chan has been drained or switch is shutting down.
			// Either way, return.
			return
		}

		if err == nil {
			continue
		}

		log.Errorf("unhandled error while reforwarding htlc "+
			"settle/fail over htlcswitch: %v", err)
	}
}

// Stop gracefully stops all active helper goroutines, then waits until they've
// exited.
func (s *Switch) Stop() error {
	if !atomic.CompareAndSwapInt32(&s.shutdown, 0, 1) {
		log.Warn("Htlc Switch already stopped")
		return errors.New("htlc switch already shutdown")
	}

	log.Infof("HTLC Switch shutting down")

	close(s.quit)

	s.wg.Wait()

	// Wait until all active goroutines have finished exiting before
	// stopping the mailboxes, otherwise the mailbox map could still be
	// accessed and modified.
	s.mailOrchestrator.Stop()

	return nil
}

// AddLink is used to initiate the handling of the add link command. The
// request will be propagated and handled in the main goroutine.
func (s *Switch) AddLink(link ChannelLink) error {
	s.indexMtx.Lock()
	defer s.indexMtx.Unlock()

	chanID := link.ChanID()

<<<<<<< HEAD
=======
	// If a link already exists, then remove the prior one so we can
	// replace it with this fresh instance.
	_, err := s.getLink(chanID)
	if err == nil {
		s.removeLink(chanID)
	}

>>>>>>> c3191a77
	// Get and attach the mailbox for this link, which buffers packets in
	// case there packets that we tried to deliver while this link was
	// offline.
	mailbox := s.mailOrchestrator.GetOrCreateMailBox(chanID)
	link.AttachMailBox(mailbox)

	if err := link.Start(); err != nil {
		s.removeLink(chanID)
		return err
	}

	shortChanID := link.ShortChanID()
	if shortChanID == sourceHop {
		log.Infof("Adding pending link chan_id=%v, short_chan_id=%v",
			chanID, shortChanID)

		s.pendingLinkIndex[chanID] = link
	} else {
		log.Infof("Adding live link chan_id=%v, short_chan_id=%v",
			chanID, shortChanID)

		s.addLiveLink(link)
		s.mailOrchestrator.BindLiveShortChanID(
			mailbox, chanID, shortChanID,
		)
	}

	return nil
}

// addLiveLink adds a link to all associated forwarding index, this makes it a
// candidate for forwarding HTLCs.
func (s *Switch) addLiveLink(link ChannelLink) {
	// We'll add the link to the linkIndex which lets us quickly
	// look up a channel when we need to close or register it, and
	// the forwarding index which'll be used when forwarding HTLC's
	// in the multi-hop setting.
	s.linkIndex[link.ChanID()] = link
	s.forwardingIndex[link.ShortChanID()] = link

	// Next we'll add the link to the interface index so we can
	// quickly look up all the channels for a particular node.
	peerPub := link.Peer().PubKey()
	if _, ok := s.interfaceIndex[peerPub]; !ok {
		s.interfaceIndex[peerPub] = make(map[lnwire.ChannelID]ChannelLink)
	}
	s.interfaceIndex[peerPub][link.ChanID()] = link
}

// removeLiveLink removes a link from all associated forwarding indexes, this
// prevents it from being a candidate in forwarding.
func (s *Switch) removeLiveLink(link ChannelLink) {
	// Remove the channel from live link indexes.
	delete(s.linkIndex, link.ChanID())
	delete(s.forwardingIndex, link.ShortChanID())

	// Remove the channel from channel index.
	peerPub := link.Peer().PubKey()
	delete(s.interfaceIndex, peerPub)
}

// GetLink is used to initiate the handling of the get link command. The
// request will be propagated/handled to/in the main goroutine.
func (s *Switch) GetLink(chanID lnwire.ChannelID) (ChannelLink, error) {
	s.indexMtx.RLock()
	defer s.indexMtx.RUnlock()

	link, ok := s.linkIndex[chanID]
	if !ok {
		link, ok = s.pendingLinkIndex[chanID]
		if !ok {
			return nil, ErrChannelLinkNotFound
		}
	}

	return link, nil
}

// getLinkByShortID attempts to return the link which possesses the target
// short channel ID.
//
// NOTE: This MUST be called with the indexMtx held.
func (s *Switch) getLinkByShortID(chanID lnwire.ShortChannelID) (ChannelLink, error) {
	link, ok := s.forwardingIndex[chanID]
	if !ok {
		return nil, ErrChannelLinkNotFound
	}

	return link, nil
}

// RemoveLink is used to initiate the handling of the remove link command. The
// request will be propagated/handled to/in the main goroutine.
func (s *Switch) RemoveLink(chanID lnwire.ChannelID) error {
	s.indexMtx.Lock()
	defer s.indexMtx.Unlock()

	return s.removeLink(chanID)
}

// removeLink is used to remove and stop the channel link.
//
// NOTE: This MUST be called with the indexMtx held.
func (s *Switch) removeLink(chanID lnwire.ChannelID) error {
	log.Infof("Removing channel link with ChannelID(%v)", chanID)

	link, ok := s.linkIndex[chanID]
	if ok {
		s.removeLiveLink(link)
		link.Stop()

		return nil
	}

<<<<<<< HEAD
	link, ok = s.pendingLinkIndex[chanID]
	if ok {
		delete(s.pendingLinkIndex, chanID)
		link.Stop()
=======
	// If the link has been added to the peer index, then we'll move to
	// delete the entry within the index.
	peerPub := link.Peer().PubKey()
	if peerIndex, ok := s.interfaceIndex[peerPub]; ok {
		delete(peerIndex, link.ChanID())

		// If after deletion, there are no longer any links, then we'll
		// remove the interface map all together.
		if len(peerIndex) == 0 {
			delete(s.interfaceIndex, peerPub)
		}
	}
>>>>>>> c3191a77

		return nil
	}

	return ErrChannelLinkNotFound
}

// UpdateShortChanID updates the short chan ID for an existing channel. This is
// required in the case of a re-org and re-confirmation or a channel, or in the
// case that a link was added to the switch before its short chan ID was known.
func (s *Switch) UpdateShortChanID(chanID lnwire.ChannelID) error {
	s.indexMtx.Lock()
	defer s.indexMtx.Unlock()

	// Locate the target link in the pending link index. If no such link
	// exists, then we will ignore the request.
	link, ok := s.pendingLinkIndex[chanID]
	if !ok {
		return fmt.Errorf("link %v not found", chanID)
	}

	oldShortChanID := link.ShortChanID()

	// Try to update the link's short channel ID, returning early if this
	// update failed.
	shortChanID, err := link.UpdateShortChanID()
	if err != nil {
		return err
	}

	// Reject any blank short channel ids.
	if shortChanID == sourceHop {
		return fmt.Errorf("refusing trivial short_chan_id for chan_id=%v"+
			"live link", chanID)
	}

	log.Infof("Updated short_chan_id for ChannelLink(%v): old=%v, new=%v",
		chanID, oldShortChanID, shortChanID)

	// Since the link was in the pending state before, we will remove it
	// from the pending link index and add it to the live link index so that
	// it can be available in forwarding.
	delete(s.pendingLinkIndex, chanID)
	s.addLiveLink(link)

	// Finally, alert the mail orchestrator to the change of short channel
	// ID, and deliver any unclaimed packets to the link.
	mailbox := s.mailOrchestrator.GetOrCreateMailBox(chanID)
	s.mailOrchestrator.BindLiveShortChanID(
		mailbox, chanID, shortChanID,
	)

	return nil
}

// GetLinksByInterface fetches all the links connected to a particular node
// identified by the serialized compressed form of its public key.
func (s *Switch) GetLinksByInterface(hop [33]byte) ([]ChannelLink, error) {
	s.indexMtx.RLock()
	defer s.indexMtx.RUnlock()

	return s.getLinks(hop)
}

// getLinks is function which returns the channel links of the peer by hop
// destination id.
//
// NOTE: This MUST be called with the indexMtx held.
func (s *Switch) getLinks(destination [33]byte) ([]ChannelLink, error) {
	links, ok := s.interfaceIndex[destination]
	if !ok {
		return nil, errors.Errorf("unable to locate channel link by "+
			"destination hop id %x", destination)
	}

	channelLinks := make([]ChannelLink, 0, len(links))
	for _, link := range links {
		channelLinks = append(channelLinks, link)
	}

	return channelLinks, nil
}

// removePendingPayment is the helper function which removes the pending user
// payment.
func (s *Switch) removePendingPayment(paymentID uint64) error {
	s.pendingMutex.Lock()
	defer s.pendingMutex.Unlock()

	if _, ok := s.pendingPayments[paymentID]; !ok {
		return errors.Errorf("Cannot find pending payment with ID %d",
			paymentID)
	}

	delete(s.pendingPayments, paymentID)
	return nil
}

// findPayment is the helper function which find the payment.
func (s *Switch) findPayment(paymentID uint64) (*pendingPayment, error) {
	s.pendingMutex.RLock()
	defer s.pendingMutex.RUnlock()

	payment, ok := s.pendingPayments[paymentID]
	if !ok {
		return nil, errors.Errorf("Cannot find pending payment with ID %d",
			paymentID)
	}
	return payment, nil
}

// CircuitModifier returns a reference to subset of the interfaces provided by
// the circuit map, to allow links to open and close circuits.
func (s *Switch) CircuitModifier() CircuitModifier {
	return s.circuits
}

// numPendingPayments is helper function which returns the overall number of
// pending user payments.
func (s *Switch) numPendingPayments() int {
	return len(s.pendingPayments)
}

// commitCircuits persistently adds a circuit to the switch's circuit map.
func (s *Switch) commitCircuits(circuits ...*PaymentCircuit) (
	*CircuitFwdActions, error) {

	return s.circuits.CommitCircuits(circuits...)
}

// openCircuits preemptively writes the keystones for Adds that are about to be
// added to a commitment txn.
func (s *Switch) openCircuits(keystones ...Keystone) error {
	return s.circuits.OpenCircuits(keystones...)
}

// deleteCircuits persistently removes the circuit, and keystone if present,
// from the circuit map.
func (s *Switch) deleteCircuits(inKeys ...CircuitKey) error {
	return s.circuits.DeleteCircuits(inKeys...)
}

// lookupCircuit queries the in memory representation of the circuit map to
// retrieve a particular circuit.
func (s *Switch) lookupCircuit(inKey CircuitKey) *PaymentCircuit {
	return s.circuits.LookupCircuit(inKey)
}

// lookupOpenCircuit queries the in-memory representation of the circuit map for a
// circuit whose outgoing circuit key matches outKey.
func (s *Switch) lookupOpenCircuit(outKey CircuitKey) *PaymentCircuit {
	return s.circuits.LookupOpenCircuit(outKey)
}

// FlushForwardingEvents flushes out the set of pending forwarding events to
// the persistent log. This will be used by the switch to periodically flush
// out the set of forwarding events to disk. External callers can also use this
// method to ensure all data is flushed to dis before querying the log.
func (s *Switch) FlushForwardingEvents() error {
	// First, we'll obtain a copy of the current set of pending forwarding
	// events.
	s.fwdEventMtx.Lock()

	// If we won't have any forwarding events, then we can exit early.
	if len(s.pendingFwdingEvents) == 0 {
		s.fwdEventMtx.Unlock()
		return nil
	}

	events := make([]channeldb.ForwardingEvent, len(s.pendingFwdingEvents))
	copy(events[:], s.pendingFwdingEvents[:])

	// With the copy obtained, we can now clear out the header pointer of
	// the current slice. This way, we can re-use the underlying storage
	// allocated for the slice.
	s.pendingFwdingEvents = s.pendingFwdingEvents[:0]
	s.fwdEventMtx.Unlock()

	// Finally, we'll write out the copied events to the persistent
	// forwarding log.
	return s.cfg.FwdingLog.AddForwardingEvents(events)
}<|MERGE_RESOLUTION|>--- conflicted
+++ resolved
@@ -1723,16 +1723,6 @@
 
 	chanID := link.ChanID()
 
-<<<<<<< HEAD
-=======
-	// If a link already exists, then remove the prior one so we can
-	// replace it with this fresh instance.
-	_, err := s.getLink(chanID)
-	if err == nil {
-		s.removeLink(chanID)
-	}
-
->>>>>>> c3191a77
 	// Get and attach the mailbox for this link, which buffers packets in
 	// case there packets that we tried to deliver while this link was
 	// offline.
@@ -1847,25 +1837,10 @@
 		return nil
 	}
 
-<<<<<<< HEAD
 	link, ok = s.pendingLinkIndex[chanID]
 	if ok {
 		delete(s.pendingLinkIndex, chanID)
 		link.Stop()
-=======
-	// If the link has been added to the peer index, then we'll move to
-	// delete the entry within the index.
-	peerPub := link.Peer().PubKey()
-	if peerIndex, ok := s.interfaceIndex[peerPub]; ok {
-		delete(peerIndex, link.ChanID())
-
-		// If after deletion, there are no longer any links, then we'll
-		// remove the interface map all together.
-		if len(peerIndex) == 0 {
-			delete(s.interfaceIndex, peerPub)
-		}
-	}
->>>>>>> c3191a77
 
 		return nil
 	}
