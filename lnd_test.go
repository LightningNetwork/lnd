--- conflicted
+++ resolved
@@ -102,7 +102,6 @@
 	assertTxInBlock(block, closingTxid, t)
 }
 
-<<<<<<< HEAD
 func testChannelBalance(net *networkHarness, t *testing.T) {
 	ctxb := context.Background()
 
@@ -199,10 +198,6 @@
 	closeChannel(net.Alice, chanPoint)
 }
 
-var lndTestCases = map[string]lndTestCase{
-	"basic funding flow": testBasicChannelFunding,
-	"channel balance": testChannelBalance,
-=======
 // testChannelForceClosure performs a test to excerise the behavior of "force"
 // closing a channel or unilterally broadcating the latest local commitment
 // state on-chain. The test creates a new channel between Alice and Bob, then
@@ -323,8 +318,9 @@
 var lndTestCases = map[string]lndTestCase{
 	"basic funding flow":    testBasicChannelFunding,
 	"channel force closure": testChannelForceClosure,
->>>>>>> 4c01e426
-}
+	"channel balance": testChannelBalance,
+}
+
 
 // TestLightningNetworkDaemon performs a series of integration tests amongst a
 // programmatically driven network of lnd nodes.
