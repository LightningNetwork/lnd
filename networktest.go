--- conflicted
+++ resolved
@@ -521,17 +521,11 @@
 	numConfs uint32) (lnrpc.Lightning_OpenChannelClient, error) {
 
 	openReq := &lnrpc.OpenChannelRequest{
-<<<<<<< HEAD
-		TargetPeerId:        int32(destNode.nodeId),
-		LocalFundingAmount:  int64(amt),
-		RemoteFundingAmount: 0,
-		NumConfs:            numConfs,
-=======
 		TargetNode:         destNode.LightningID[:],
 		LocalFundingAmount: int64(amt),
 		NumConfs:           numConfs,
->>>>>>> 4c01e426
-	}
+	}
+
 	respStream, err := srcNode.OpenChannel(ctx, openReq)
 	if err != nil {
 		return nil, fmt.Errorf("unable to open channel between "+
