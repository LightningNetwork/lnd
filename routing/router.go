--- conflicted
+++ resolved
@@ -1224,11 +1224,7 @@
 		// state of the channel graph and our past HTLC routing
 		// successes/failures.
 		route, err := r.missionControl.RequestRoute(payment,
-<<<<<<< HEAD
-			uint32(currentHeight), routeFilter)
-=======
-			uint32(currentHeight), finalCLTVDelta)
->>>>>>> 3e64ba03
+			uint32(currentHeight), finalCLTVDelta, routeFilter)
 		if err != nil {
 			// If we're unable to successfully make a payment using
 			// any of the routes we've found, then return an error.
