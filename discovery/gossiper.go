--- conflicted
+++ resolved
@@ -873,20 +873,6 @@
 	return nil
 }
 
-<<<<<<< HEAD
-var (
-	announcement_batch_counter = promauto.NewCounter(
-		prometheus.CounterOpts{
-			Name: "lnd_announcement_batch_count",
-			Help: "Number of processed (broadcasted) batches with announcements.",
-		})
-	announcement_bath_size_total = promauto.NewCounter(
-		prometheus.CounterOpts{
-			Name: "lnd_announcement_batch_size_total",
-			Help: "Total number of all announcements in all processed (broadcasted) batches.",
-		})
-)
-=======
 // findGossipSyncer is a utility method used by the gossiper to locate the
 // gossip syncer for an inbound message so we can properly dispatch the
 // incoming message. If a gossip syncer isn't found, then one will be created
@@ -932,7 +918,19 @@
 
 	return syncer
 }
->>>>>>> 15f812b1
+
+var (
+	announcement_batch_counter = promauto.NewCounter(
+		prometheus.CounterOpts{
+			Name: "lnd_announcement_batch_count",
+			Help: "Number of processed (broadcasted) batches with announcements.",
+		})
+	announcement_bath_size_total = promauto.NewCounter(
+		prometheus.CounterOpts{
+			Name: "lnd_announcement_batch_size_total",
+			Help: "Total number of all announcements in all processed (broadcasted) batches.",
+		})
+)
 
 // networkHandler is the primary goroutine that drives this service. The roles
 // of this goroutine includes answering queries related to the state of the
