package main

import (
	"bytes"
	"crypto/rand"
	"crypto/sha256"
	"encoding/hex"
	"fmt"
	"image/color"
	"math/big"
	"net"
	"path/filepath"
	"strconv"
	"sync"
	"sync/atomic"
	"time"

	"github.com/coreos/bbolt"
	"github.com/go-errors/errors"
	"github.com/lightningnetwork/lightning-onion"
	"github.com/lightningnetwork/lnd/autopilot"
	"github.com/lightningnetwork/lnd/brontide"
	"github.com/lightningnetwork/lnd/channeldb"
	"github.com/lightningnetwork/lnd/contractcourt"
	"github.com/lightningnetwork/lnd/discovery"
	"github.com/lightningnetwork/lnd/htlcswitch"
	"github.com/lightningnetwork/lnd/lnpeer"
	"github.com/lightningnetwork/lnd/lnrpc"
	"github.com/lightningnetwork/lnd/lnwallet"
	"github.com/lightningnetwork/lnd/lnwire"
	"github.com/lightningnetwork/lnd/routing"
	"github.com/lightningnetwork/lnd/tor"
	"github.com/roasbeef/btcd/btcec"
	"github.com/roasbeef/btcd/chaincfg/chainhash"
	"github.com/roasbeef/btcd/connmgr"
	"github.com/roasbeef/btcd/wire"
	"github.com/roasbeef/btcutil"
)

var (
	// ErrPeerNotConnected signals that the server has no connection to the
	// given peer.
	ErrPeerNotConnected = errors.New("peer is not connected")

	// ErrServerShuttingDown indicates that the server is in the process of
	// gracefully exiting.
	ErrServerShuttingDown = errors.New("server is shutting down")

	// defaultBackoff is the starting point for exponential backoff for
	// reconnecting to persistent peers.
	defaultBackoff = time.Second

	// maximumBackoff is the largest backoff we will permit when
	// reattempting connections to persistent peers.
	maximumBackoff = time.Hour
)

// server is the main server of the Lightning Network Daemon. The server houses
// global state pertaining to the wallet, database, and the rpcserver.
// Additionally, the server is also used as a central messaging bus to interact
// with any of its companion objects.
type server struct {
	started  int32 // atomic
	shutdown int32 // atomic

	// identityPriv is the private key used to authenticate any incoming
	// connections.
	identityPriv *btcec.PrivateKey

	// nodeSigner is an implementation of the MessageSigner implementation
	// that's backed by the identity private key of the running lnd node.
	nodeSigner *nodeSigner

	// lightningID is the sha256 of the public key corresponding to our
	// long-term identity private key.
	lightningID [32]byte

	// listenAddrs is the list of addresses the server is currently
	// listening on.
	listenAddrs []string

	// torController is a client that will communicate with a locally
	// running Tor server. This client will handle initiating and
	// authenticating the connection to the Tor server, automatically
	// creating and setting up onion services, etc.
	torController *tor.Controller

	mu         sync.RWMutex
	peersByPub map[string]*peer

	inboundPeers  map[string]*peer
	outboundPeers map[string]*peer

	peerConnectedListeners map[string][]chan<- struct{}

	persistentPeers        map[string]struct{}
	persistentPeersBackoff map[string]time.Duration
	persistentConnReqs     map[string][]*connmgr.ConnReq
	persistentRetryCancels map[string]chan struct{}

	// ignorePeerTermination tracks peers for which the server has initiated
	// a disconnect. Adding a peer to this map causes the peer termination
	// watcher to short circuit in the event that peers are purposefully
	// disconnected.
	ignorePeerTermination map[*peer]struct{}

	// scheduledPeerConnection maps a pubkey string to a callback that
	// should be executed in the peerTerminationWatcher the prior peer with
	// the same pubkey exits.  This allows the server to wait until the
	// prior peer has cleaned up successfully, before adding the new peer
	// intended to replace it.
	scheduledPeerConnection map[string]func()

	cc *chainControl

	fundingMgr *fundingManager

	chanDB *channeldb.DB

	htlcSwitch *htlcswitch.Switch

	invoices *invoiceRegistry

	witnessBeacon contractcourt.WitnessBeacon

	breachArbiter *breachArbiter

	chanRouter *routing.ChannelRouter

	authGossiper *discovery.AuthenticatedGossiper

	utxoNursery *utxoNursery

	chainArb *contractcourt.ChainArbitrator

	sphinx *htlcswitch.OnionProcessor

	connMgr *connmgr.ConnManager

	// globalFeatures feature vector which affects HTLCs and thus are also
	// advertised to other nodes.
	globalFeatures *lnwire.FeatureVector

	// currentNodeAnn is the node announcement that has been broadcast to
	// the network upon startup, if the attributes of the node (us) has
	// changed since last start.
	currentNodeAnn *lnwire.NodeAnnouncement

	quit chan struct{}

	wg sync.WaitGroup
}

// parseAddr parses an address from its string format to a net.Addr.
func parseAddr(address string) (net.Addr, error) {
	var (
		host string
		port int
	)

	// Split the address into its host and port components.
	h, p, err := net.SplitHostPort(address)
	if err != nil {
		// If a port wasn't specified, we'll assume the address only
		// contains the host so we'll use the default port.
		host = address
		port = defaultPeerPort
	} else {
		// Otherwise, we'll note both the host and ports.
		host = h
		portNum, err := strconv.Atoi(p)
		if err != nil {
			return nil, err
		}
		port = portNum
	}

	if tor.IsOnionHost(host) {
		return &tor.OnionAddr{OnionService: host, Port: port}, nil
	}

	// If the host is part of a TCP address, we'll use the network
	// specific ResolveTCPAddr function in order to resolve these
	// addresses over Tor in order to prevent leaking your real IP
	// address.
	hostPort := net.JoinHostPort(host, strconv.Itoa(port))
	return cfg.net.ResolveTCPAddr("tcp", hostPort)
}

// newServer creates a new instance of the server which is to listen using the
// passed listener address.
func newServer(listenAddrs []string, chanDB *channeldb.DB, cc *chainControl,
	privKey *btcec.PrivateKey) (*server, error) {

	var err error

	listeners := make([]net.Listener, len(listenAddrs))
	for i, addr := range listenAddrs {
		// Note: though brontide.NewListener uses ResolveTCPAddr, it
		// doesn't need to call the general lndResolveTCP function
		// since we are resolving a local address.
		listeners[i], err = brontide.NewListener(privKey, addr)
		if err != nil {
			return nil, err
		}
	}

	globalFeatures := lnwire.NewRawFeatureVector()

	var serializedPubKey [33]byte
	copy(serializedPubKey[:], privKey.PubKey().SerializeCompressed())

	// Initialize the sphinx router, placing it's persistent replay log in
	// the same directory as the channel graph database.
	graphDir := chanDB.Path()
	sharedSecretPath := filepath.Join(graphDir, "sphinxreplay.db")
	replayLog := htlcswitch.NewDecayedLog(sharedSecretPath, cc.chainNotifier)
	sphinxRouter := sphinx.NewRouter(privKey, activeNetParams.Params, replayLog)

	s := &server{
		chanDB: chanDB,
		cc:     cc,

		invoices: newInvoiceRegistry(chanDB),

		identityPriv: privKey,
		nodeSigner:   newNodeSigner(privKey),

		listenAddrs: listenAddrs,

		// TODO(roasbeef): derive proper onion key based on rotation
		// schedule
		sphinx:      htlcswitch.NewOnionProcessor(sphinxRouter),
		lightningID: sha256.Sum256(serializedPubKey[:]),

		persistentPeers:         make(map[string]struct{}),
		persistentPeersBackoff:  make(map[string]time.Duration),
		persistentConnReqs:      make(map[string][]*connmgr.ConnReq),
		persistentRetryCancels:  make(map[string]chan struct{}),
		ignorePeerTermination:   make(map[*peer]struct{}),
		scheduledPeerConnection: make(map[string]func()),

		peersByPub:             make(map[string]*peer),
		inboundPeers:           make(map[string]*peer),
		outboundPeers:          make(map[string]*peer),
		peerConnectedListeners: make(map[string][]chan<- struct{}),

		globalFeatures: lnwire.NewFeatureVector(globalFeatures,
			lnwire.GlobalFeatures),
		quit: make(chan struct{}),
	}

	s.witnessBeacon = &preimageBeacon{
		invoices:    s.invoices,
		wCache:      chanDB.NewWitnessCache(),
		subscribers: make(map[uint64]*preimageSubscriber),
	}

	// If the debug HTLC flag is on, then we invoice a "master debug"
	// invoice which all outgoing payments will be sent and all incoming
	// HTLCs with the debug R-Hash immediately settled.
	if cfg.DebugHTLC {
		kiloCoin := btcutil.Amount(btcutil.SatoshiPerBitcoin * 1000)
		s.invoices.AddDebugInvoice(kiloCoin, *debugPre)
		srvrLog.Debugf("Debug HTLC invoice inserted, preimage=%x, hash=%x",
			debugPre[:], debugHash[:])
	}

	s.htlcSwitch, err = htlcswitch.New(htlcswitch.Config{
		DB:      chanDB,
		SelfKey: s.identityPriv.PubKey(),
		LocalChannelClose: func(pubKey []byte,
			request *htlcswitch.ChanClose) {

			peer, err := s.FindPeerByPubStr(string(pubKey))
			if err != nil {
				srvrLog.Errorf("unable to close channel, peer"+
					" with %v id can't be found: %v",
					pubKey, err,
				)
				return
			}

			select {
			case peer.localCloseChanReqs <- request:
				srvrLog.Infof("Local close channel request "+
					"delivered to peer: %x", pubKey[:])
			case <-peer.quit:
				srvrLog.Errorf("Unable to deliver local close "+
					"channel request to peer %x, err: %v",
					pubKey[:], err)
			}
		},
		FwdingLog:              chanDB.ForwardingLog(),
		SwitchPackager:         channeldb.NewSwitchPackager(),
		ExtractErrorEncrypter:  s.sphinx.ExtractErrorEncrypter,
		FetchLastChannelUpdate: fetchLastChanUpdate(s, serializedPubKey),
	})
	if err != nil {
		return nil, err
	}

	// If external IP addresses have been specified, add those to the list
	// of this server's addresses.
	selfAddrs := make([]net.Addr, 0, len(cfg.ExternalIPs))
	for _, ip := range cfg.ExternalIPs {
		addr, err := parseAddr(ip)
		if err != nil {
			return nil, err
		}

		selfAddrs = append(selfAddrs, addr)
	}

	// If we were requested to route connections through Tor and to
	// automatically create an onion service, we'll initiate our Tor
	// controller and establish a connection to the Tor server.
	//
	// NOTE: v3 onion services cannot be created automatically yet. In the
	// future, this will be expanded to do so.
	if cfg.Tor.Active && cfg.Tor.V2 {
		s.torController = tor.NewController(cfg.Tor.Control)
	}

	chanGraph := chanDB.ChannelGraph()

	// Parse node color from configuration.
	color, err := parseHexColor(cfg.Color)
	if err != nil {
		srvrLog.Errorf("unable to parse color: %v\n", err)
		return nil, err
	}

	// If no alias is provided, default to first 10 characters of public key
	alias := cfg.Alias
	if alias == "" {
		alias = hex.EncodeToString(serializedPubKey[:10])
	}
	nodeAlias, err := lnwire.NewNodeAlias(alias)
	if err != nil {
		return nil, err
	}
	selfNode := &channeldb.LightningNode{
		HaveNodeAnnouncement: true,
		LastUpdate:           time.Now(),
		Addresses:            selfAddrs,
		Alias:                nodeAlias.String(),
		Features:             s.globalFeatures,
		Color:                color,
	}
	copy(selfNode.PubKeyBytes[:], privKey.PubKey().SerializeCompressed())

	// If our information has changed since our last boot, then we'll
	// re-sign our node announcement so a fresh authenticated version of it
	// can be propagated throughout the network upon startup.
	//
	// TODO(roasbeef): don't always set timestamp above to _now.
	nodeAnn := &lnwire.NodeAnnouncement{
		Timestamp: uint32(selfNode.LastUpdate.Unix()),
		Addresses: selfNode.Addresses,
		NodeID:    selfNode.PubKeyBytes,
		Alias:     nodeAlias,
		Features:  selfNode.Features.RawFeatureVector,
		RGBColor:  color,
	}
	authSig, err := discovery.SignAnnouncement(
		s.nodeSigner, s.identityPriv.PubKey(), nodeAnn,
	)
	if err != nil {
		return nil, fmt.Errorf("unable to generate signature for "+
			"self node announcement: %v", err)
	}

	selfNode.AuthSigBytes = authSig.Serialize()
	s.currentNodeAnn = nodeAnn

	if err := chanGraph.SetSourceNode(selfNode); err != nil {
		return nil, fmt.Errorf("can't set self node: %v", err)
	}

	nodeAnn.Signature, err = lnwire.NewSigFromRawSignature(selfNode.AuthSigBytes)
	if err != nil {
		return nil, err
	}
	s.chanRouter, err = routing.New(routing.Config{
		Graph:     chanGraph,
		Chain:     cc.chainIO,
		ChainView: cc.chainView,
		SendToSwitch: func(firstHopPub [33]byte,
			htlcAdd *lnwire.UpdateAddHTLC,
			circuit *sphinx.Circuit) ([32]byte, error) {

			// Using the created circuit, initialize the error
			// decrypter so we can parse+decode any failures
			// incurred by this payment within the switch.
			errorDecryptor := &htlcswitch.SphinxErrorDecrypter{
				OnionErrorDecrypter: sphinx.NewOnionErrorDecrypter(circuit),
			}

			return s.htlcSwitch.SendHTLC(firstHopPub, htlcAdd, errorDecryptor)
		},
		ChannelPruneExpiry: time.Duration(time.Hour * 24 * 14),
		GraphPruneInterval: time.Duration(time.Hour),
		QueryBandwidth: func(edge *channeldb.ChannelEdgeInfo) lnwire.MilliSatoshi {
			// If we aren't on either side of this edge, then we'll
			// just thread through the capacity of the edge as we
			// know it.
			if !bytes.Equal(edge.NodeKey1Bytes[:], selfNode.PubKeyBytes[:]) &&
				!bytes.Equal(edge.NodeKey2Bytes[:], selfNode.PubKeyBytes[:]) {

				return lnwire.NewMSatFromSatoshis(edge.Capacity)
			}

			cid := lnwire.NewChanIDFromOutPoint(&edge.ChannelPoint)
			link, err := s.htlcSwitch.GetLink(cid)
			if err != nil {
				// If the link isn't online, then we'll report
				// that it has zero bandwidth to the router.
				return 0
			}

			// If the link is found within the switch, but it isn't
			// yet eligible to forward any HTLCs, then we'll treat
			// it as if it isn't online in the first place.
			if !link.EligibleToForward() {
				return 0
			}

			// Otherwise, we'll return the current best estimate
			// for the available bandwidth for the link.
			return link.Bandwidth()
		},
	})
	if err != nil {
		return nil, fmt.Errorf("can't create router: %v", err)
	}

	s.authGossiper, err = discovery.New(discovery.Config{
		Router:     s.chanRouter,
		Notifier:   s.cc.chainNotifier,
		ChainHash:  *activeNetParams.GenesisHash,
		Broadcast:  s.BroadcastMessage,
		ChanSeries: &chanSeries{s.chanDB.ChannelGraph()},
		SendToPeer: s.SendToPeer,
		FindPeer: func(pub *btcec.PublicKey) (lnpeer.Peer, error) {
			return s.FindPeer(pub)
		},
		NotifyWhenOnline: s.NotifyWhenOnline,
		ProofMatureDelta: 0,
		TrickleDelay:     time.Millisecond * time.Duration(cfg.TrickleDelay),
		RetransmitDelay:  time.Minute * 30,
		DB:               chanDB,
		AnnSigner:        s.nodeSigner,
	},
		s.identityPriv.PubKey(),
	)
	if err != nil {
		return nil, err
	}

	utxnStore, err := newNurseryStore(activeNetParams.GenesisHash, chanDB)
	if err != nil {
		srvrLog.Errorf("unable to create nursery store: %v", err)
		return nil, err
	}

	s.utxoNursery = newUtxoNursery(&NurseryConfig{
		ChainIO:   cc.chainIO,
		ConfDepth: 1,
		DB:        chanDB,
		Estimator: cc.feeEstimator,
		GenSweepScript: func() ([]byte, error) {
			return newSweepPkScript(cc.wallet)
		},
		Notifier:           cc.chainNotifier,
		PublishTransaction: cc.wallet.PublishTransaction,
		Signer:             cc.wallet.Cfg.Signer,
		Store:              utxnStore,
	})

	// Construct a closure that wraps the htlcswitch's CloseLink method.
	closeLink := func(chanPoint *wire.OutPoint,
		closureType htlcswitch.ChannelCloseType) {
		// TODO(conner): Properly respect the update and error channels
		// returned by CloseLink.
		s.htlcSwitch.CloseLink(chanPoint, closureType, 0)
	}

	// We will use the following channel to reliably hand off contract
	// breach events from the ChannelArbitrator to the breachArbiter,
	contractBreaches := make(chan *ContractBreachEvent, 1)

	s.chainArb = contractcourt.NewChainArbitrator(contractcourt.ChainArbitratorConfig{
		ChainHash: *activeNetParams.GenesisHash,
		// TODO(roasbeef): properly configure
		//  * needs to be << or specified final hop time delta
		BroadcastDelta: defaultBroadcastDelta,
		NewSweepAddr: func() ([]byte, error) {
			return newSweepPkScript(cc.wallet)
		},
		PublishTx: cc.wallet.PublishTransaction,
		DeliverResolutionMsg: func(msgs ...contractcourt.ResolutionMsg) error {
			for _, msg := range msgs {
				err := s.htlcSwitch.ProcessContractResolution(msg)
				if err != nil {
					return err
				}
			}
			return nil
		},
		IncubateOutputs: func(chanPoint wire.OutPoint,
			commitRes *lnwallet.CommitOutputResolution,
			outHtlcRes *lnwallet.OutgoingHtlcResolution,
			inHtlcRes *lnwallet.IncomingHtlcResolution) error {

			var (
				inRes  []lnwallet.IncomingHtlcResolution
				outRes []lnwallet.OutgoingHtlcResolution
			)
			if inHtlcRes != nil {
				inRes = append(inRes, *inHtlcRes)
			}
			if outHtlcRes != nil {
				outRes = append(outRes, *outHtlcRes)
			}

			return s.utxoNursery.IncubateOutputs(
				chanPoint, commitRes, outRes, inRes,
			)
		},
		PreimageDB:   s.witnessBeacon,
		Notifier:     cc.chainNotifier,
		Signer:       cc.wallet.Cfg.Signer,
		FeeEstimator: cc.feeEstimator,
		ChainIO:      cc.chainIO,
		MarkLinkInactive: func(chanPoint wire.OutPoint) error {
			chanID := lnwire.NewChanIDFromOutPoint(&chanPoint)
			return s.htlcSwitch.RemoveLink(chanID)
		},
		IsOurAddress: func(addr btcutil.Address) bool {
			_, err := cc.wallet.GetPrivKey(addr)
			return err == nil
		},
		ContractBreach: func(chanPoint wire.OutPoint,
			breachRet *lnwallet.BreachRetribution) error {
			event := &ContractBreachEvent{
				ChanPoint:         chanPoint,
				ProcessACK:        make(chan error, 1),
				BreachRetribution: breachRet,
			}

			// Send the contract breach event to the breachArbiter.
			select {
			case contractBreaches <- event:
			case <-s.quit:
				return ErrServerShuttingDown
			}

			// Wait for the breachArbiter to ACK the event.
			select {
			case err := <-event.ProcessACK:
				return err
			case <-s.quit:
				return ErrServerShuttingDown
			}
		},
	}, chanDB)

	s.breachArbiter = newBreachArbiter(&BreachConfig{
		CloseLink: closeLink,
		DB:        chanDB,
		Estimator: s.cc.feeEstimator,
		GenSweepScript: func() ([]byte, error) {
			return newSweepPkScript(cc.wallet)
		},
		Notifier:           cc.chainNotifier,
		PublishTransaction: cc.wallet.PublishTransaction,
		ContractBreaches:   contractBreaches,
		Signer:             cc.wallet.Cfg.Signer,
		Store:              newRetributionStore(chanDB),
	})

	// Create the connection manager which will be responsible for
	// maintaining persistent outbound connections and also accepting new
	// incoming connections
	cmgr, err := connmgr.New(&connmgr.Config{
		Listeners:      listeners,
		OnAccept:       s.InboundPeerConnected,
		RetryDuration:  time.Second * 5,
		TargetOutbound: 100,
		Dial:           noiseDial(s.identityPriv),
		OnConnection:   s.OutboundPeerConnected,
	})
	if err != nil {
		return nil, err
	}
	s.connMgr = cmgr

	return s, nil
}

// Started returns true if the server has been started, and false otherwise.
// NOTE: This function is safe for concurrent access.
func (s *server) Started() bool {
	return atomic.LoadInt32(&s.started) != 0
}

// Start starts the main daemon server, all requested listeners, and any helper
// goroutines.
// NOTE: This function is safe for concurrent access.
func (s *server) Start() error {
	// Already running?
	if !atomic.CompareAndSwapInt32(&s.started, 0, 1) {
		return nil
	}

	if s.torController != nil {
		if err := s.initTorController(); err != nil {
			return err
		}
	}

	// Start the notification server. This is used so channel management
	// goroutines can be notified when a funding transaction reaches a
	// sufficient number of confirmations, or when the input for the
	// funding transaction is spent in an attempt at an uncooperative close
	// by the counterparty.
	if err := s.cc.chainNotifier.Start(); err != nil {
		return err
	}
	if err := s.sphinx.Start(); err != nil {
		return err
	}
	if err := s.htlcSwitch.Start(); err != nil {
		return err
	}
	if err := s.utxoNursery.Start(); err != nil {
		return err
	}
	if err := s.chainArb.Start(); err != nil {
		return err
	}
	if err := s.breachArbiter.Start(); err != nil {
		return err
	}
	if err := s.authGossiper.Start(); err != nil {
		return err
	}
	if err := s.chanRouter.Start(); err != nil {
		return err
	}

	// With all the relevant sub-systems started, we'll now attempt to
	// establish persistent connections to our direct channel collaborators
	// within the network.
	if err := s.establishPersistentConnections(); err != nil {
		return err
	}

	go s.connMgr.Start()

	// If network bootstrapping hasn't been disabled, then we'll configure
	// the set of active bootstrappers, and launch a dedicated goroutine to
	// maintain a set of persistent connections.
	if !cfg.NoNetBootstrap && !(cfg.Bitcoin.SimNet || cfg.Litecoin.SimNet) &&
		!(cfg.Bitcoin.RegTest || cfg.Litecoin.RegTest) {

		networkBootStrappers, err := initNetworkBootstrappers(s)
		if err != nil {
			return err
		}

		s.wg.Add(1)
		go s.peerBootstrapper(3, networkBootStrappers)
	} else {
		srvrLog.Infof("Auto peer bootstrapping is disabled")
	}

	return nil
}

// Stop gracefully shutsdown the main daemon server. This function will signal
// any active goroutines, or helper objects to exit, then blocks until they've
// all successfully exited. Additionally, any/all listeners are closed.
// NOTE: This function is safe for concurrent access.
func (s *server) Stop() error {
	// Bail if we're already shutting down.
	if !atomic.CompareAndSwapInt32(&s.shutdown, 0, 1) {
		return nil
	}

	close(s.quit)

	if s.torController != nil {
		s.torController.Stop()
	}

	// Shutdown the wallet, funding manager, and the rpc server.
	s.cc.chainNotifier.Stop()
	s.chanRouter.Stop()
	s.htlcSwitch.Stop()
	s.sphinx.Stop()
	s.utxoNursery.Stop()
	s.breachArbiter.Stop()
	s.authGossiper.Stop()
	s.chainArb.Stop()
	s.cc.wallet.Shutdown()
	s.cc.chainView.Stop()
	s.connMgr.Stop()
	s.cc.feeEstimator.Stop()

	// Disconnect from each active peers to ensure that
	// peerTerminationWatchers signal completion to each peer.
	for _, peer := range s.Peers() {
		s.DisconnectPeer(peer.addr.IdentityKey)
	}

	// Wait for all lingering goroutines to quit.
	s.wg.Wait()

	return nil
}

// Stopped returns true if the server has been instructed to shutdown.
// NOTE: This function is safe for concurrent access.
func (s *server) Stopped() bool {
	return atomic.LoadInt32(&s.shutdown) != 0
}

// initNetworkBootstrappers initializes a set of network peer bootstrappers
// based on the server, and currently active bootstrap mechanisms as defined
// within the current configuration.
func initNetworkBootstrappers(s *server) ([]discovery.NetworkPeerBootstrapper, error) {
	srvrLog.Infof("Initializing peer network bootstrappers!")

	var bootStrappers []discovery.NetworkPeerBootstrapper

	// First, we'll create an instance of the ChannelGraphBootstrapper as
	// this can be used by default if we've already partially seeded the
	// network.
	chanGraph := autopilot.ChannelGraphFromDatabase(s.chanDB.ChannelGraph())
	graphBootstrapper, err := discovery.NewGraphBootstrapper(chanGraph)
	if err != nil {
		return nil, err
	}
	bootStrappers = append(bootStrappers, graphBootstrapper)

	// If this isn't simnet mode, then one of our additional bootstrapping
	// sources will be the set of running DNS seeds.
	if !cfg.Bitcoin.SimNet || !cfg.Litecoin.SimNet {
		dnsSeeds, ok := chainDNSSeeds[*activeNetParams.GenesisHash]

		// If we have a set of DNS seeds for this chain, then we'll add
		// it as an additional bootstrapping source.
		if ok {
			srvrLog.Infof("Creating DNS peer bootstrapper with "+
				"seeds: %v", dnsSeeds)

			dnsBootStrapper := discovery.NewDNSSeedBootstrapper(
				dnsSeeds, cfg.net,
			)
			bootStrappers = append(bootStrappers, dnsBootStrapper)
		}
	}

	return bootStrappers, nil
}

// peerBootstrapper is a goroutine which is tasked with attempting to establish
// and maintain a target min number of outbound connections. With this
// invariant, we ensure that our node is connected to a diverse set of peers
// and that nodes newly joining the network receive an up to date network view
// as soon as possible.
func (s *server) peerBootstrapper(numTargetPeers uint32,
	bootStrappers []discovery.NetworkPeerBootstrapper) {

	defer s.wg.Done()

	// To kick things off, we'll attempt to first query the set of
	// bootstrappers for enough address to fill our quot.
	bootStrapAddrs, err := discovery.MultiSourceBootstrap(
		nil, numTargetPeers, bootStrappers...,
	)
	if err != nil {
		// TODO(roasbeef): panic?
		srvrLog.Errorf("Unable to retrieve initial bootstrap "+
			"peers: %v", err)
		return
	}

	srvrLog.Debugf("Attempting to bootstrap connectivity with %v initial "+
		"peers", len(bootStrapAddrs))

	// With our initial set of peers obtained, we'll launch a goroutine to
	// attempt to connect out to each of them. We'll be waking up shortly
	// below to sample how many of these connections succeeded.
	for _, addr := range bootStrapAddrs {
		go func(a *lnwire.NetAddress) {
			conn, err := brontide.Dial(s.identityPriv, a, cfg.net.Dial)
			if err != nil {
				srvrLog.Errorf("unable to connect to %v: %v",
					a, err)
				return
			}

			s.OutboundPeerConnected(nil, conn)
		}(addr)
	}

	// We'll start with a 15 second backoff, and double the time every time
	// an epoch fails up to a ceiling.
	const backOffCeiling = time.Minute * 5
	backOff := time.Second * 15

	// We'll create a new ticker to wake us up every 15 seconds so we can
	// see if we've reached our minimum number of peers.
	sampleTicker := time.NewTicker(backOff)
	defer sampleTicker.Stop()

	// We'll use the number of attempts and errors to determine if we need
	// to increase the time between discovery epochs.
	var epochErrors uint32 // To be used atomically.
	var epochAttempts uint32

	for {
		select {
		// The ticker has just woken us up, so we'll need to check if
		// we need to attempt to connect our to any more peers.
		case <-sampleTicker.C:
			// Obtain the current number of peers, so we can gauge
			// if we need to sample more peers or not.
			s.mu.RLock()
			numActivePeers := uint32(len(s.peersByPub))
			s.mu.RUnlock()

			// If we have enough peers, then we can loop back
			// around to the next round as we're done here.
			if numActivePeers >= numTargetPeers {
				continue
			}

			// If all of our attempts failed during this last back
			// off period, then will increase our backoff to 5
			// minute ceiling to avoid an excessive number of
			// queries
			//
			// TODO(roasbeef): add reverse policy too?

			if epochAttempts > 0 &&
				atomic.LoadUint32(&epochErrors) >= epochAttempts {

				sampleTicker.Stop()

				backOff *= 2
				if backOff > backOffCeiling {
					backOff = backOffCeiling
				}

				srvrLog.Debugf("Backing off peer bootstrapper to "+
					"%v", backOff)
				sampleTicker = time.NewTicker(backOff)
				continue
			}

			atomic.StoreUint32(&epochErrors, 0)
			epochAttempts = 0

			// Since we know need more peers, we'll compute the
			// exact number we need to reach our threshold.
			numNeeded := numTargetPeers - numActivePeers

			srvrLog.Debugf("Attempting to obtain %v more network "+
				"peers", numNeeded)

			// With the number of peers we need calculated, we'll
			// query the network bootstrappers to sample a set of
			// random addrs for us.
			s.mu.RLock()
			ignoreList := make(map[autopilot.NodeID]struct{})
			for _, peer := range s.peersByPub {
				nID := autopilot.NewNodeID(peer.addr.IdentityKey)
				ignoreList[nID] = struct{}{}
			}
			s.mu.RUnlock()

			peerAddrs, err := discovery.MultiSourceBootstrap(
				ignoreList, numNeeded*2, bootStrappers...,
			)
			if err != nil {
				srvrLog.Errorf("Unable to retrieve bootstrap "+
					"peers: %v", err)
				continue
			}

			// Finally, we'll launch a new goroutine for each
			// prospective peer candidates.
			for _, addr := range peerAddrs {
				epochAttempts++

				go func(a *lnwire.NetAddress) {
					// TODO(roasbeef): can do AS, subnet,
					// country diversity, etc
					conn, err := brontide.Dial(s.identityPriv,
						a, cfg.net.Dial)
					if err != nil {
						srvrLog.Errorf("unable to connect "+
							"to %v: %v", a, err)
						atomic.AddUint32(&epochErrors, 1)
						return
					}

					s.OutboundPeerConnected(nil, conn)
				}(addr)
			}
		case <-s.quit:
			return
		}
	}
}

// initTorController initiliazes the Tor controller backed by lnd and
// automatically sets up a v2 onion service in order to listen for inbound
// connections over Tor.
func (s *server) initTorController() error {
	if err := s.torController.Start(); err != nil {
		return err
	}

	// Determine the different ports the server is listening on. The onion
	// service's virtual port will map to these ports and one will be picked
	// at random when the onion service is being accessed.
	listenPorts := make(map[int]struct{})
	for _, listenAddr := range s.listenAddrs {
		// At this point, the listen addresses should have already been
		// normalized, so it's safe to ignore the errors.
		_, portStr, _ := net.SplitHostPort(listenAddr)
		port, _ := strconv.Atoi(portStr)
		listenPorts[port] = struct{}{}
	}

	// Once the port mapping has been set, we can go ahead and automatically
	// create our onion service. The service's private key will be saved to
	// disk in order to regain access to this service when restarting `lnd`.
	virtToTargPorts := tor.VirtToTargPorts{defaultPeerPort: listenPorts}
	onionServiceAddrs, err := s.torController.AddOnionV2(
		cfg.Tor.V2PrivateKeyPath, virtToTargPorts,
	)
	if err != nil {
		return err
	}

	// Now that the onion service has been created, we'll add the different
	// onion addresses it can be reached at to our list of advertised
	// addresses.
	for _, addr := range onionServiceAddrs {
		s.currentNodeAnn.Addresses = append(
			s.currentNodeAnn.Addresses, addr,
		)
	}

	return nil
}

// genNodeAnnouncement generates and returns the current fully signed node
// announcement. If refresh is true, then the time stamp of the announcement
// will be updated in order to ensure it propagates through the network.
func (s *server) genNodeAnnouncement(
	refresh bool) (lnwire.NodeAnnouncement, error) {

	s.mu.Lock()
	defer s.mu.Unlock()

	if !refresh {
		return *s.currentNodeAnn, nil
	}

	var err error

	newStamp := uint32(time.Now().Unix())
	if newStamp <= s.currentNodeAnn.Timestamp {
		newStamp = s.currentNodeAnn.Timestamp + 1
	}

	s.currentNodeAnn.Timestamp = newStamp
	sig, err := discovery.SignAnnouncement(
		s.nodeSigner, s.identityPriv.PubKey(), s.currentNodeAnn,
	)
	if err != nil {
		return lnwire.NodeAnnouncement{}, err
	}

	s.currentNodeAnn.Signature, err = lnwire.NewSigFromSignature(sig)
	if err != nil {
		return lnwire.NodeAnnouncement{}, err
	}

	return *s.currentNodeAnn, nil
}

type nodeAddresses struct {
	pubKey    *btcec.PublicKey
	addresses []net.Addr
}

// establishPersistentConnections attempts to establish persistent connections
// to all our direct channel collaborators.  In order to promote liveness of
// our active channels, we instruct the connection manager to attempt to
// establish and maintain persistent connections to all our direct channel
// counterparties.
func (s *server) establishPersistentConnections() error {
	// nodeAddrsMap stores the combination of node public keys and
	// addresses that we'll attempt to reconnect to. PubKey strings are
	// used as keys since other PubKey forms can't be compared.
	nodeAddrsMap := map[string]*nodeAddresses{}

	// Iterate through the list of LinkNodes to find addresses we should
	// attempt to connect to based on our set of previous connections. Set
	// the reconnection port to the default peer port.
	linkNodes, err := s.chanDB.FetchAllLinkNodes()
	if err != nil && err != channeldb.ErrLinkNodesNotFound {
		return err
	}
	for _, node := range linkNodes {
		pubStr := string(node.IdentityPub.SerializeCompressed())
		nodeAddrs := &nodeAddresses{
			pubKey:    node.IdentityPub,
			addresses: node.Addresses,
		}
		nodeAddrsMap[pubStr] = nodeAddrs
	}

	// After checking our previous connections for addresses to connect to,
	// iterate through the nodes in our channel graph to find addresses
	// that have been added via NodeAnnouncement messages.
	chanGraph := s.chanDB.ChannelGraph()
	sourceNode, err := chanGraph.SourceNode()
	if err != nil {
		return err
	}
	// TODO(roasbeef): instead iterate over link nodes and query graph for
	// each of the nodes.
	err = sourceNode.ForEachChannel(nil, func(
		_ *bolt.Tx,
		_ *channeldb.ChannelEdgeInfo,
		policy, _ *channeldb.ChannelEdgePolicy) error {

		pubStr := string(policy.Node.PubKeyBytes[:])

		// Add addresses from channel graph/NodeAnnouncements to the
		// list of addresses we'll connect to. If there are duplicates
		// that have different ports specified, the port from the
		// channel graph should supersede the port from the link node.
		var addrs []net.Addr
		linkNodeAddrs, ok := nodeAddrsMap[pubStr]
		if ok {
			for _, lnAddress := range linkNodeAddrs.addresses {
				var addrHost string
				switch addr := lnAddress.(type) {
				case *net.TCPAddr:
					addrHost = addr.IP.String()
				case *tor.OnionAddr:
					addrHost = addr.OnionService
				default:
					continue
				}

				var addrMatched bool
				for _, polAddress := range policy.Node.Addresses {
					switch addr := polAddress.(type) {
					case *net.TCPAddr:
						if addr.IP.String() == addrHost {
							addrMatched = true
							addrs = append(addrs, addr)
						}
					case *tor.OnionAddr:
						if addr.OnionService == addrHost {
							addrMatched = true
							addrs = append(addrs, addr)
						}
					}
				}
				if !addrMatched {
					addrs = append(addrs, lnAddress)
				}
			}
		} else {
			for _, addr := range policy.Node.Addresses {
				switch addr.(type) {
				case *net.TCPAddr, *tor.OnionAddr:
					addrs = append(addrs, addr)
				}
			}
		}

		n := &nodeAddresses{
			addresses: addrs,
		}
		n.pubKey, err = policy.Node.PubKey()
		if err != nil {
			return err
		}

		nodeAddrsMap[pubStr] = n
		return nil
	})
	if err != nil && err != channeldb.ErrGraphNoEdgesFound {
		return err
	}

	// Acquire and hold server lock until all persistent connection requests
	// have been recorded and sent to the connection manager.
	s.mu.Lock()
	defer s.mu.Unlock()

	// Iterate through the combined list of addresses from prior links and
	// node announcements and attempt to reconnect to each node.
	for pubStr, nodeAddr := range nodeAddrsMap {
		// Add this peer to the set of peers we should maintain a
		// persistent connection with.
		s.persistentPeers[pubStr] = struct{}{}
		if _, ok := s.persistentPeersBackoff[pubStr]; !ok {
			s.persistentPeersBackoff[pubStr] = defaultBackoff
		}

		for _, address := range nodeAddr.addresses {
			// Create a wrapper address which couples the IP and
			// the pubkey so the brontide authenticated connection
			// can be established.
			lnAddr := &lnwire.NetAddress{
				IdentityKey: nodeAddr.pubKey,
				Address:     address,
			}
			srvrLog.Debugf("Attempting persistent connection to "+
				"channel peer %v", lnAddr)

			// Send the persistent connection request to the
			// connection manager, saving the request itself so we
			// can cancel/restart the process as needed.
			connReq := &connmgr.ConnReq{
				Addr:      lnAddr,
				Permanent: true,
			}

			s.persistentConnReqs[pubStr] = append(
				s.persistentConnReqs[pubStr], connReq)

			go s.connMgr.Connect(connReq)
		}
	}

	return nil
}

// BroadcastMessage sends a request to the server to broadcast a set of
// messages to all peers other than the one specified by the `skips` parameter.
//
// NOTE: This function is safe for concurrent access.
func (s *server) BroadcastMessage(skips map[routing.Vertex]struct{},
	msgs ...lnwire.Message) error {

	srvrLog.Debugf("Broadcasting %v messages", len(msgs))

	// Filter out peers found in the skips map. We synchronize access to
	// peersByPub throughout this process to ensure we deliver messages to
	// exact set of peers present at the time of invocation.
	s.mu.RLock()
	peers := make([]*peer, 0, len(s.peersByPub))
	for _, sPeer := range s.peersByPub {
		if skips != nil {
			if _, ok := skips[sPeer.pubKeyBytes]; ok {
				srvrLog.Tracef("Skipping %x in broadcast",
					sPeer.pubKeyBytes[:])
				continue
			}
		}

		peers = append(peers, sPeer)
	}
	s.mu.RUnlock()

	// Iterate over all known peers, dispatching a go routine to enqueue
	// all messages to each of peers.
	var wg sync.WaitGroup
	for _, sPeer := range peers {
		// Dispatch a go routine to enqueue all messages to this peer.
		wg.Add(1)
		s.wg.Add(1)
		go s.sendPeerMessages(sPeer, msgs, &wg)
	}

	// Wait for all messages to have been dispatched before returning to
	// caller.
	wg.Wait()

	return nil
}

// SendToPeer send a message to the server telling it to send the specific set
// of message to a particular peer. If the peer connect be found, then this
// method will return a non-nil error.
//
// NOTE: This function is safe for concurrent access.
func (s *server) SendToPeer(target *btcec.PublicKey,
	msgs ...lnwire.Message) error {

	// Compute the target peer's identifier.
	targetPubBytes := target.SerializeCompressed()

	srvrLog.Tracef("Attempting to send msgs %v to: %x",
		len(msgs), targetPubBytes)

	// Lookup intended target in peersByPub, returning an error to the
	// caller if the peer is unknown.  Access to peersByPub is synchronized
	// here to ensure we consider the exact set of peers present at the
	// time of invocation.
	s.mu.RLock()
	targetPeer, err := s.findPeerByPubStr(string(targetPubBytes))
	s.mu.RUnlock()
	if err == ErrPeerNotConnected {
		srvrLog.Errorf("unable to send message to %x, "+
			"peer is not connected", targetPubBytes)
		return err
	}

	// Send messages to the peer and get the error channels that will be
	// signaled by the peer's write handler.
	errChans := s.sendPeerMessages(targetPeer, msgs, nil)

	// With the server's shared lock released, we now handle all of the
	// errors being returned from the target peer's write handler.
	for _, errChan := range errChans {
		select {
		case err := <-errChan:
			return err
		case <-targetPeer.quit:
			return ErrPeerExiting
		case <-s.quit:
			return ErrServerShuttingDown
		}
	}

	return nil
}

// NotifyWhenOnline can be called by other subsystems to get notified when a
// particular peer comes online.
//
// NOTE: This function is safe for concurrent access.
func (s *server) NotifyWhenOnline(peer *btcec.PublicKey,
	connectedChan chan<- struct{}) {
	s.mu.Lock()
	defer s.mu.Unlock()

	// Compute the target peer's identifier.
	pubStr := string(peer.SerializeCompressed())

	// Check if peer is connected.
	_, ok := s.peersByPub[pubStr]
	if ok {
		// Connected, can return early.
		srvrLog.Debugf("Notifying that peer %x is online",
			peer.SerializeCompressed())
		close(connectedChan)
		return
	}

	// Not connected, store this listener such that it can be notified when
	// the peer comes online.
	s.peerConnectedListeners[pubStr] = append(
		s.peerConnectedListeners[pubStr], connectedChan)
}

// sendPeerMessages enqueues a list of messages into the outgoingQueue of the
// `targetPeer`.  This method supports additional broadcast-level
// synchronization by using the additional `wg` to coordinate a particular
// broadcast. Since this method will wait for the return error from sending
// each message, it should be run as a goroutine (see comment below) and
// the error ignored if used for broadcasting messages, where the result
// from sending the messages is not of importance.
//
// NOTE: This method must be invoked with a non-nil `wg` if it is spawned as a
// go routine--both `wg` and the server's WaitGroup should be incremented
// beforehand.  If this method is not spawned as a go routine, the provided
// `wg` should be nil, and the server's WaitGroup should not be tracking this
// invocation.
func (s *server) sendPeerMessages(
	targetPeer *peer,
	msgs []lnwire.Message,
	wg *sync.WaitGroup) []chan error {

	// If a WaitGroup is provided, we assume that this method was spawned
	// as a go routine, and that it is being tracked by both the server's
	// WaitGroup, as well as the broadcast-level WaitGroup `wg`. In this
	// event, we defer a call to Done on both WaitGroups to 1) ensure that
	// server will be able to shutdown after its go routines exit, and 2)
	// so the server can return to the caller of BroadcastMessage.
	isBroadcast := wg != nil
	if isBroadcast {
		defer s.wg.Done()
		defer wg.Done()
	}

	// We queue each message, creating a slice of error channels that
	// can be inspected after every message is successfully added to
	// the queue.
	var errChans []chan error
	for _, msg := range msgs {
		// If this is not broadcast, create error channels to provide
		// synchronous feedback regarding the delivery of the message to
		// a specific peer.
		var errChan chan error
		if !isBroadcast {
			errChan = make(chan error, 1)
			errChans = append(errChans, errChan)
		}

		targetPeer.queueMsg(msg, errChan)
	}

	return errChans
}

// FindPeer will return the peer that corresponds to the passed in public key.
// This function is used by the funding manager, allowing it to update the
// daemon's local representation of the remote peer.
//
// NOTE: This function is safe for concurrent access.
func (s *server) FindPeer(peerKey *btcec.PublicKey) (*peer, error) {
	s.mu.RLock()
	defer s.mu.RUnlock()

	pubStr := string(peerKey.SerializeCompressed())

	return s.findPeerByPubStr(pubStr)
}

// FindPeerByPubStr will return the peer that corresponds to the passed peerID,
// which should be a string representation of the peer's serialized, compressed
// public key.
//
// NOTE: This function is safe for concurrent access.
func (s *server) FindPeerByPubStr(pubStr string) (*peer, error) {
	s.mu.RLock()
	defer s.mu.RUnlock()

	return s.findPeerByPubStr(pubStr)
}

// findPeerByPubStr is an internal method that retrieves the specified peer from
// the server's internal state using.
func (s *server) findPeerByPubStr(pubStr string) (*peer, error) {
	peer, ok := s.peersByPub[pubStr]
	if !ok {
		return nil, ErrPeerNotConnected
	}

	return peer, nil
}

// peerTerminationWatcher waits until a peer has been disconnected unexpectedly,
// and then cleans up all resources allocated to the peer, notifies relevant
// sub-systems of its demise, and finally handles re-connecting to the peer if
// it's persistent. If the server intentionally disconnects a peer, it should
// have a corresponding entry in the ignorePeerTermination map which will cause
// the cleanup routine to exit early.
//
// NOTE: This MUST be launched as a goroutine.
func (s *server) peerTerminationWatcher(p *peer) {
	defer s.wg.Done()

	p.WaitForDisconnect()

	srvrLog.Debugf("Peer %v has been disconnected", p)

	// If the server is exiting then we can bail out early ourselves as all
	// the other sub-systems will already be shutting down.
	if s.Stopped() {
		return
	}

	// Next, we'll cancel all pending funding reservations with this node.
	// If we tried to initiate any funding flows that haven't yet finished,
	// then we need to unlock those committed outputs so they're still
	// available for use.
	s.fundingMgr.CancelPeerReservations(p.PubKey())

	pubKey := p.addr.IdentityKey

	// We'll also inform the gossiper that this peer is no longer active,
	// so we don't need to maintain sync state for it any longer.
	s.authGossiper.PruneSyncState(pubKey)

	// Tell the switch to remove all links associated with this peer.
	// Passing nil as the target link indicates that all links associated
	// with this interface should be closed.
	//
	// TODO(roasbeef): instead add a PurgeInterfaceLinks function?
	links, err := p.server.htlcSwitch.GetLinksByInterface(p.pubKeyBytes)
	if err != nil {
		srvrLog.Errorf("unable to get channel links: %v", err)
	}

	for _, link := range links {
		err := p.server.htlcSwitch.RemoveLink(link.ChanID())
		if err != nil {
			srvrLog.Errorf("unable to remove channel link: %v",
				err)
		}
	}

	s.mu.Lock()
	defer s.mu.Unlock()

	// If the server has already removed this peer, we can short circuit the
	// peer termination watcher and skip cleanup.
	if _, ok := s.ignorePeerTermination[p]; ok {
		delete(s.ignorePeerTermination, p)

		pubKey := p.PubKey()
		pubStr := string(pubKey[:])

		// If a connection callback is present, we'll go ahead and
		// execute it now that previous peer has fully disconnected. If
		// the callback is not present, this likely implies the peer was
		// purposefully disconnected via RPC, and that no reconnect
		// should be attempted.
		connCallback, ok := s.scheduledPeerConnection[pubStr]
		if ok {
			delete(s.scheduledPeerConnection, pubStr)
			connCallback()
		}
		return
	}

	// First, cleanup any remaining state the server has regarding the peer
	// in question.
	s.removePeer(p)

	// Next, check to see if this is a persistent peer or not.
	pubStr := string(pubKey.SerializeCompressed())
	_, ok := s.persistentPeers[pubStr]
	if ok {
		// We'll only need to re-launch a connection request if one
		// isn't already currently pending.
		if _, ok := s.persistentConnReqs[pubStr]; ok {
			return
		}

		// We'll ensure that we locate an advertised address to use
		// within the peer's address for reconnection purposes.
		//
		// TODO(roasbeef): use them all?
		if p.inbound {
			advertisedAddr, err := s.fetchNodeAdvertisedAddr(
				pubKey,
			)
			if err != nil {
				srvrLog.Errorf("Unable to retrieve advertised "+
					"address for node %x: %v",
					pubKey.SerializeCompressed(), err)
			} else {
				p.addr.Address = advertisedAddr
			}
		}

		// Otherwise, we'll launch a new connection request in order to
		// attempt to maintain a persistent connection with this peer.
		connReq := &connmgr.ConnReq{
			Addr:      p.addr,
			Permanent: true,
		}
		s.persistentConnReqs[pubStr] = append(
			s.persistentConnReqs[pubStr], connReq)

		// Record the computed backoff in the backoff map.
		backoff := s.nextPeerBackoff(pubStr)
		s.persistentPeersBackoff[pubStr] = backoff

		// Initialize a retry canceller for this peer if one does not
		// exist.
		cancelChan, ok := s.persistentRetryCancels[pubStr]
		if !ok {
			cancelChan = make(chan struct{})
			s.persistentRetryCancels[pubStr] = cancelChan
		}

		// We choose not to wait group this go routine since the Connect
		// call can stall for arbitrarily long if we shutdown while an
		// outbound connection attempt is being made.
		go func() {
			srvrLog.Debugf("Scheduling connection re-establishment to "+
				"persistent peer %v in %s", p, backoff)

			select {
			case <-time.After(backoff):
			case <-cancelChan:
				return
			case <-s.quit:
				return
			}

			srvrLog.Debugf("Attempting to re-establish persistent "+
				"connection to peer %v", p)

			s.connMgr.Connect(connReq)
		}()
	}
}

// nextPeerBackoff computes the next backoff duration for a peer's pubkey using
// exponential backoff. If no previous backoff was known, the default is
// returned.
func (s *server) nextPeerBackoff(pubStr string) time.Duration {
	// Now, determine the appropriate backoff to use for the retry.
	backoff, ok := s.persistentPeersBackoff[pubStr]
	if !ok {
		// If an existing backoff was unknown, use the default.
		return defaultBackoff
	}

	// Otherwise, use a previous backoff to compute the
	// subsequent randomized exponential backoff duration.
	return computeNextBackoff(backoff)
}

// shouldRequestGraphSync returns true if the servers deems it necessary that
// we sync channel graph state with the remote peer. This method is used to
// avoid _always_ syncing channel graph state with each peer that connects.
//
// NOTE: This MUST be called with the server's mutex held.
func (s *server) shouldRequestGraphSync() bool {
	// Initially, we'll only request a graph sync iff we have less than two
	// peers.
	return len(s.peersByPub) <= 2
}

// peerConnected is a function that handles initialization a newly connected
// peer by adding it to the server's global list of all active peers, and
// starting all the goroutines the peer needs to function properly.
func (s *server) peerConnected(conn net.Conn, connReq *connmgr.ConnReq,
	inbound bool) {

	brontideConn := conn.(*brontide.Conn)
	addr := conn.RemoteAddr()
	pubKey := brontideConn.RemotePub()

<<<<<<< HEAD
	// We'll ensure that we locate an advertised address to use within the
	// peer's address for reconnection purposes.
	//
	// TODO: leave the address field empty if there aren't any?
	if !inbound {
		advertisedAddr, err := s.fetchNodeAdvertisedAddr(pubKey)
		if err != nil {
			srvrLog.Errorf("Unable to retrieve advertised address "+
				"for node %x: %v", pubKey.SerializeCompressed(),
				err)
		} else {
			addr = advertisedAddr
		}
	}
=======
	srvrLog.Infof("finalizing connection to %x, inbound=%v",
		pubKey.SerializeCompressed(), inbound)
>>>>>>> c3191a77

	peerAddr := &lnwire.NetAddress{
		IdentityKey: pubKey,
		Address:     addr,
		ChainNet:    activeNetParams.Net,
	}

	// With the brontide connection established, we'll now craft the local
	// feature vector to advertise to the remote node.
	localFeatures := lnwire.NewRawFeatureVector()

	// We'll signal that we understand the data loss protection feature,
	// and also that we support the new gossip query features.
	localFeatures.Set(lnwire.DataLossProtectOptional)
	localFeatures.Set(lnwire.GossipQueriesOptional)

	// We'll only request a full channel graph sync if we detect that that
	// we aren't fully synced yet.
	if s.shouldRequestGraphSync() {
		// TODO(roasbeef): only do so if gossiper doesn't have active
		// peers?
		localFeatures.Set(lnwire.InitialRoutingSync)
	}

	// Now that we've established a connection, create a peer, and it to
	// the set of currently active peers.
	p, err := newPeer(conn, connReq, s, peerAddr, inbound, localFeatures)
	if err != nil {
		srvrLog.Errorf("unable to create peer %v", err)
		return
	}

	// TODO(roasbeef): update IP address for link-node
	//  * also mark last-seen, do it one single transaction?

	// Attempt to start the peer, if we're unable to do so, then disconnect
	// this peer.
	if err := p.Start(); err != nil {
		p.Disconnect(errors.Errorf("unable to start peer: %v", err))
		return
	}

	s.addPeer(p)
}

// shouldDropConnection determines if our local connection to a remote peer
// should be dropped in the case of concurrent connection establishment. In
// order to deterministically decide which connection should be dropped, we'll
// utilize the ordering of the local and remote public key. If we didn't use
// such a tie breaker, then we risk _both_ connections erroneously being
// dropped.
func shouldDropLocalConnection(local, remote *btcec.PublicKey) bool {
	localPubBytes := local.SerializeCompressed()
	remotePubPbytes := remote.SerializeCompressed()

	// The connection that comes from the node with a "smaller" pubkey
	// should be kept. Therefore, if our pubkey is "greater" than theirs, we
	// should drop our established connection.
	return bytes.Compare(localPubBytes, remotePubPbytes) > 0
}

// InboundPeerConnected initializes a new peer in response to a new inbound
// connection.
//
// NOTE: This function is safe for concurrent access.
func (s *server) InboundPeerConnected(conn net.Conn) {
	// Exit early if we have already been instructed to shutdown, this
	// prevents any delayed callbacks from accidentally registering peers.
	if s.Stopped() {
		return
	}

	nodePub := conn.(*brontide.Conn).RemotePub()
	pubStr := string(nodePub.SerializeCompressed())

	s.mu.Lock()
	defer s.mu.Unlock()

	// If we already have an outbound connection to this peer, then ignore
	// this new connection.
	if _, ok := s.outboundPeers[pubStr]; ok {
		srvrLog.Debugf("Already have outbound connection for %v, "+
			"ignoring inbound connection", nodePub.SerializeCompressed())

		conn.Close()
		return
	}

	// If we already have a valid connection that is scheduled to take
	// precedence once the prior peer has finished disconnecting, we'll
	// ignore this connection.
	if _, ok := s.scheduledPeerConnection[pubStr]; ok {
		srvrLog.Debugf("Ignoring connection, peer already scheduled")
		conn.Close()
		return
	}

	srvrLog.Infof("New inbound connection from %v", conn.RemoteAddr())

	// Check to see if we already have a connection with this peer. If so,
	// we may need to drop our existing connection. This prevents us from
	// having duplicate connections to the same peer. We forgo adding a
	// default case as we expect these to be the only error values returned
	// from findPeerByPubStr.
	connectedPeer, err := s.findPeerByPubStr(pubStr)
	switch err {
	case ErrPeerNotConnected:
		// We were unable to locate an existing connection with the
		// target peer, proceed to connect.
<<<<<<< HEAD
		s.peerConnected(conn, nil, false)
=======
		s.cancelConnReqs(pubStr, nil)
		s.peerConnected(conn, nil, true)
>>>>>>> c3191a77

	case nil:
		// We already have a connection with the incoming peer. If the
		// connection we've already established should be kept, then
		// we'll close out this connection s.t there's only a single
		// connection between us.
		localPub := s.identityPriv.PubKey()
		if !shouldDropLocalConnection(localPub, nodePub) {
			srvrLog.Warnf("Received inbound connection from "+
				"peer %x, but already connected, dropping conn",
				nodePub.SerializeCompressed())
			conn.Close()
			return
		}

		// Otherwise, if we should drop the connection, then we'll
		// disconnect our already connected peer.
		srvrLog.Debugf("Disconnecting stale connection to %v",
			connectedPeer)

		s.cancelConnReqs(pubStr, nil)

		// Remove the current peer from the server's internal state and
		// signal that the peer termination watcher does not need to
		// execute for this peer.
		s.removePeer(connectedPeer)
		s.ignorePeerTermination[connectedPeer] = struct{}{}
		s.scheduledPeerConnection[pubStr] = func() {
			s.peerConnected(conn, nil, false)
		}
	}
}

// OutboundPeerConnected initializes a new peer in response to a new outbound
// connection.
// NOTE: This function is safe for concurrent access.
func (s *server) OutboundPeerConnected(connReq *connmgr.ConnReq, conn net.Conn) {
	// Exit early if we have already been instructed to shutdown, this
	// prevents any delayed callbacks from accidentally registering peers.
	if s.Stopped() {
		return
	}

	nodePub := conn.(*brontide.Conn).RemotePub()
	pubStr := string(nodePub.SerializeCompressed())

	s.mu.Lock()
	defer s.mu.Unlock()

	// If we already have an inbound connection to this peer, then ignore
	// this new connection.
	if _, ok := s.inboundPeers[pubStr]; ok {
		srvrLog.Debugf("Already have inbound connection for %v, "+
			"ignoring outbound connection",
			nodePub.SerializeCompressed())

		if connReq != nil {
			s.connMgr.Remove(connReq.ID())
		}
		conn.Close()
		return
	}
	if _, ok := s.persistentConnReqs[pubStr]; !ok && connReq != nil {
		srvrLog.Debugf("Ignoring cancelled outbound connection")
		s.connMgr.Remove(connReq.ID())
		conn.Close()
		return
	}

	// If we already have a valid connection that is scheduled to take
	// precedence once the prior peer has finished disconnecting, we'll
	// ignore this connection.
	if _, ok := s.scheduledPeerConnection[pubStr]; ok {
		srvrLog.Debugf("Ignoring connection, peer already scheduled")

		if connReq != nil {
			s.connMgr.Remove(connReq.ID())
		}

		conn.Close()
		return
	}

	srvrLog.Infof("Established connection to: %v", conn.RemoteAddr())

	if connReq != nil {
		// A successful connection was returned by the connmgr.
		// Immediately cancel all pending requests, excluding the
		// outbound connection we just established.
		ignore := connReq.ID()
		s.cancelConnReqs(pubStr, &ignore)
	} else {
		// This was a successful connection made by some other
		// subsystem. Remove all requests being managed by the connmgr.
		s.cancelConnReqs(pubStr, nil)
	}

	// If we already have a connection with this peer, decide whether or not
	// we need to drop the stale connection. We forgo adding a default case
	// as we expect these to be the only error values returned from
	// findPeerByPubStr.
	connectedPeer, err := s.findPeerByPubStr(pubStr)
	switch err {
	case ErrPeerNotConnected:
		// We were unable to locate an existing connection with the
		// target peer, proceed to connect.
		s.peerConnected(conn, connReq, true)

	case nil:
		// We already have a connection open with the target peer.
		// If our (this) connection should be dropped, then we'll do
		// so, in order to ensure we don't have any duplicate
		// connections.
		localPub := s.identityPriv.PubKey()
		if shouldDropLocalConnection(localPub, nodePub) {
			srvrLog.Warnf("Established outbound connection to "+
				"peer %x, but already connected, dropping conn",
				nodePub.SerializeCompressed())
			if connReq != nil {
				s.connMgr.Remove(connReq.ID())
			}
			conn.Close()
			return
		}

		// Otherwise, _their_ connection should be dropped. So we'll
		// disconnect the peer and send the now obsolete peer to the
		// server for garbage collection.
		srvrLog.Debugf("Disconnecting stale connection to %v",
			connectedPeer)

		// Remove the current peer from the server's internal state and
		// signal that the peer termination watcher does not need to
		// execute for this peer.
		s.removePeer(connectedPeer)
		s.ignorePeerTermination[connectedPeer] = struct{}{}
		s.scheduledPeerConnection[pubStr] = func() {
			s.peerConnected(conn, connReq, true)
		}
	}
}

// UnassignedConnID is the default connection ID that a request can have before
// it actually is submitted to the connmgr.
// TODO(conner): move into connmgr package, or better, add connmgr method for
// generating atomic IDs
const UnassignedConnID uint64 = 0

// cancelConnReqs stops all persistent connection requests for a given pubkey.
// Any attempts initiated by the peerTerminationWatcher are canceled first.
// Afterwards, each connection request removed from the connmgr. The caller can
// optionally specify a connection ID to ignore, which prevents us from
// canceling a successful request. All persistent connreqs for the provided
// pubkey are discarded after the operationjw.
func (s *server) cancelConnReqs(pubStr string, skip *uint64) {
	// First, cancel any lingering persistent retry attempts, which will
	// prevent retries for any with backoffs that are still maturing.
	if cancelChan, ok := s.persistentRetryCancels[pubStr]; ok {
		close(cancelChan)
		delete(s.persistentRetryCancels, pubStr)
	}

	// Next, check to see if we have any outstanding persistent connection
	// requests to this peer. If so, then we'll remove all of these
	// connection requests, and also delete the entry from the map.
	connReqs, ok := s.persistentConnReqs[pubStr]
	if !ok {
		return
	}

	for _, connReq := range connReqs {
		// Atomically capture the current request identifier.
		connID := connReq.ID()

		// Skip any zero IDs, this indicates the request has not
		// yet been schedule.
		if connID == UnassignedConnID {
			continue
		}

		// Skip a particular connection ID if instructed.
		if skip != nil && connID == *skip {
			continue
		}

		s.connMgr.Remove(connID)
	}

	delete(s.persistentConnReqs, pubStr)
}

// addPeer adds the passed peer to the server's global state of all active
// peers.
func (s *server) addPeer(p *peer) {
	if p == nil {
		return
	}

	// Ignore new peers if we're shutting down.
	if s.Stopped() {
		p.Disconnect(ErrServerShuttingDown)
		return
	}

	// Track the new peer in our indexes so we can quickly look it up either
	// according to its public key, or its peer ID.
	// TODO(roasbeef): pipe all requests through to the
	// queryHandler/peerManager

	pubStr := string(p.addr.IdentityKey.SerializeCompressed())

	s.peersByPub[pubStr] = p

	if p.inbound {
		s.inboundPeers[pubStr] = p
	} else {
		s.outboundPeers[pubStr] = p
	}

	// Launch a goroutine to watch for the unexpected termination of this
	// peer, which will ensure all resources are properly cleaned up, and
	// re-establish persistent connections when necessary. The peer
	// termination watcher will be short circuited if the peer is ever
	// added to the ignorePeerTermination map, indicating that the server
	// has already handled the removal of this peer.
	s.wg.Add(1)
	go s.peerTerminationWatcher(p)

	switch {
	// If the remote peer knows of the new gossip queries feature, then
	// we'll create a new gossipSyncer in the AuthenticatedGossiper for it.
	case p.remoteLocalFeatures.HasFeature(lnwire.GossipQueriesOptional):
		srvrLog.Infof("Negotiated chan series queries with %x",
			p.pubKeyBytes[:])

		// We'll only request channel updates from the remote peer if
		// its enabled in the config, or we're already getting updates
		// from enough peers.
		//
		// TODO(roasbeef): craft s.t. we only get updates from a few
		// peers
		recvUpdates := !cfg.NoChanUpdates
		go s.authGossiper.InitSyncState(p, recvUpdates)

	// If the remote peer has the initial sync feature bit set, then we'll
	// being the synchronization protocol to exchange authenticated channel
	// graph edges/vertexes, but only if they don't know of the new gossip
	// queries.
	case p.remoteLocalFeatures.HasFeature(lnwire.InitialRoutingSync):
		srvrLog.Infof("Requesting full table sync with %x",
			p.pubKeyBytes[:])

		go s.authGossiper.SynchronizeNode(p)
	}

	// Check if there are listeners waiting for this peer to come online.
	for _, con := range s.peerConnectedListeners[pubStr] {
		close(con)
	}
	delete(s.peerConnectedListeners, pubStr)
}

// removePeer removes the passed peer from the server's state of all active
// peers.
func (s *server) removePeer(p *peer) {
	if p == nil {
		return
	}

	srvrLog.Debugf("removing peer %v", p)

	// As the peer is now finished, ensure that the TCP connection is
	// closed and all of its related goroutines have exited.
	p.Disconnect(fmt.Errorf("server: disconnecting peer %v", p))

	// If this peer had an active persistent connection request, remove it.
	if p.connReq != nil {
		s.connMgr.Remove(p.connReq.ID())
	}

	// Ignore deleting peers if we're shutting down.
	if s.Stopped() {
		return
	}

	pubStr := string(p.addr.IdentityKey.SerializeCompressed())

	delete(s.peersByPub, pubStr)

	if p.inbound {
		delete(s.inboundPeers, pubStr)
	} else {
		delete(s.outboundPeers, pubStr)
	}
}

// openChanReq is a message sent to the server in order to request the
// initiation of a channel funding workflow to the peer with either the
// specified relative peer ID, or a global lightning  ID.
type openChanReq struct {
	targetPubkey *btcec.PublicKey

	chainHash chainhash.Hash

	localFundingAmt  btcutil.Amount
	remoteFundingAmt btcutil.Amount

	pushAmt lnwire.MilliSatoshi

	fundingFeePerVSize lnwallet.SatPerVByte

	private bool

	minHtlc lnwire.MilliSatoshi

	remoteCsvDelay uint16

	// TODO(roasbeef): add ability to specify channel constraints as well

	updates chan *lnrpc.OpenStatusUpdate
	err     chan error
}

// ConnectToPeer requests that the server connect to a Lightning Network peer
// at the specified address. This function will *block* until either a
// connection is established, or the initial handshake process fails.
//
// NOTE: This function is safe for concurrent access.
func (s *server) ConnectToPeer(addr *lnwire.NetAddress, perm bool) error {

	targetPub := string(addr.IdentityKey.SerializeCompressed())

	// Acquire mutex, but use explicit unlocking instead of defer for
	// better granularity.  In certain conditions, this method requires
	// making an outbound connection to a remote peer, which requires the
	// lock to be released, and subsequently reacquired.
	s.mu.Lock()

	// Ensure we're not already connected to this peer.
	peer, err := s.findPeerByPubStr(targetPub)
	if err == nil {
		s.mu.Unlock()
		return fmt.Errorf("already connected to peer: %v", peer)
	}

	// Peer was not found, continue to pursue connection with peer.

	// If there's already a pending connection request for this pubkey,
	// then we ignore this request to ensure we don't create a redundant
	// connection.
	if reqs, ok := s.persistentConnReqs[targetPub]; ok {
		srvrLog.Warnf("Already have %d persistent connection "+
			"requests for %v, connecting anyway.", len(reqs), addr)
	}

	// If there's not already a pending or active connection to this node,
	// then instruct the connection manager to attempt to establish a
	// persistent connection to the peer.
	srvrLog.Debugf("Connecting to %v", addr)
	if perm {
		connReq := &connmgr.ConnReq{
			Addr:      addr,
			Permanent: true,
		}

		s.persistentPeers[targetPub] = struct{}{}
		if _, ok := s.persistentPeersBackoff[targetPub]; !ok {
			s.persistentPeersBackoff[targetPub] = defaultBackoff
		}
		s.persistentConnReqs[targetPub] = append(
			s.persistentConnReqs[targetPub], connReq)
		s.mu.Unlock()

		go s.connMgr.Connect(connReq)

		return nil
	}
	s.mu.Unlock()

	// If we're not making a persistent connection, then we'll attempt to
	// connect to the target peer. If the we can't make the connection, or
	// the crypto negotiation breaks down, then return an error to the
	// caller.
	conn, err := brontide.Dial(s.identityPriv, addr, cfg.net.Dial)
	if err != nil {
		return err
	}

	// Once the connection has been made, we can notify the server of the
	// new connection via our public endpoint, which will require the lock
	// an add the peer to the server's internal state.
	s.OutboundPeerConnected(nil, conn)

	return nil
}

// DisconnectPeer sends the request to server to close the connection with peer
// identified by public key.
//
// NOTE: This function is safe for concurrent access.
func (s *server) DisconnectPeer(pubKey *btcec.PublicKey) error {
	pubBytes := pubKey.SerializeCompressed()
	pubStr := string(pubBytes)

	s.mu.Lock()
	defer s.mu.Unlock()

	// Check that were actually connected to this peer. If not, then we'll
	// exit in an error as we can't disconnect from a peer that we're not
	// currently connected to.
	peer, err := s.findPeerByPubStr(pubStr)
	if err == ErrPeerNotConnected {
		return fmt.Errorf("peer %x is not connected", pubBytes)
	}

	srvrLog.Infof("Disconnecting from %v", peer)

	s.cancelConnReqs(pubStr, nil)

	// If this peer was formerly a persistent connection, then we'll remove
	// them from this map so we don't attempt to re-connect after we
	// disconnect.
	delete(s.persistentPeers, pubStr)
	delete(s.persistentPeersBackoff, pubStr)

	// Remove the current peer from the server's internal state and signal
	// that the peer termination watcher does not need to execute for this
	// peer.
	s.removePeer(peer)
	s.ignorePeerTermination[peer] = struct{}{}

	return nil
}

// OpenChannel sends a request to the server to open a channel to the specified
// peer identified by nodeKey with the passed channel funding parameters.
//
// NOTE: This function is safe for concurrent access.
func (s *server) OpenChannel(nodeKey *btcec.PublicKey,
	localAmt btcutil.Amount, pushAmt, minHtlc lnwire.MilliSatoshi,
	fundingFeePerVSize lnwallet.SatPerVByte, private bool,
	remoteCsvDelay uint16) (chan *lnrpc.OpenStatusUpdate, chan error) {

	// The updateChan will have a buffer of 2, since we expect a
	// ChanPending + a ChanOpen update, and we want to make sure the
	// funding process is not blocked if the caller is not reading the
	// updates.
	updateChan := make(chan *lnrpc.OpenStatusUpdate, 2)
	errChan := make(chan error, 1)

	var (
		targetPeer  *peer
		pubKeyBytes []byte
		err         error
	)

	// If the user is targeting the peer by public key, then we'll need to
	// convert that into a string for our map. Otherwise, we expect them to
	// target by peer ID instead.
	if nodeKey != nil {
		pubKeyBytes = nodeKey.SerializeCompressed()
	}

	// First attempt to locate the target peer to open a channel with, if
	// we're unable to locate the peer then this request will fail.
	s.mu.RLock()
	if peer, ok := s.peersByPub[string(pubKeyBytes)]; ok {
		targetPeer = peer
	}
	s.mu.RUnlock()

	if targetPeer == nil {
		errChan <- fmt.Errorf("peer is not connected NodeKey(%x)", pubKeyBytes)
		return updateChan, errChan
	}

	// If the fee rate wasn't specified, then we'll use a default
	// confirmation target.
	if fundingFeePerVSize == 0 {
		estimator := s.cc.feeEstimator
		fundingFeePerVSize, err = estimator.EstimateFeePerVSize(6)
		if err != nil {
			errChan <- err
			return updateChan, errChan
		}
	}

	// Spawn a goroutine to send the funding workflow request to the
	// funding manager. This allows the server to continue handling queries
	// instead of blocking on this request which is exported as a
	// synchronous request to the outside world.
	req := &openChanReq{
		targetPubkey:       nodeKey,
		chainHash:          *activeNetParams.GenesisHash,
		localFundingAmt:    localAmt,
		fundingFeePerVSize: fundingFeePerVSize,
		pushAmt:            pushAmt,
		private:            private,
		minHtlc:            minHtlc,
		remoteCsvDelay:     remoteCsvDelay,
		updates:            updateChan,
		err:                errChan,
	}

	// TODO(roasbeef): pass in chan that's closed if/when funding succeeds
	// so can track as persistent peer?
	go s.fundingMgr.initFundingWorkflow(targetPeer.addr, req)

	return updateChan, errChan
}

// Peers returns a slice of all active peers.
//
// NOTE: This function is safe for concurrent access.
func (s *server) Peers() []*peer {
	s.mu.RLock()
	defer s.mu.RUnlock()

	peers := make([]*peer, 0, len(s.peersByPub))
	for _, peer := range s.peersByPub {
		peers = append(peers, peer)
	}

	return peers
}

// parseHexColor takes a hex string representation of a color in the
// form "#RRGGBB", parses the hex color values, and returns a color.RGBA
// struct of the same color.
func parseHexColor(colorStr string) (color.RGBA, error) {
	if len(colorStr) != 7 || colorStr[0] != '#' {
		return color.RGBA{}, errors.New("Color must be in format #RRGGBB")
	}

	// Decode the hex color string to bytes.
	// The resulting byte array is in the form [R, G, B].
	colorBytes, err := hex.DecodeString(colorStr[1:])
	if err != nil {
		return color.RGBA{}, err
	}

	return color.RGBA{R: colorBytes[0], G: colorBytes[1], B: colorBytes[2]}, nil
}

// computeNextBackoff uses a truncated exponential backoff to compute the next
// backoff using the value of the exiting backoff. The returned duration is
// randomized in either direction by 1/20 to prevent tight loops from
// stabilizing.
func computeNextBackoff(currBackoff time.Duration) time.Duration {
	// Double the current backoff, truncating if it exceeds our maximum.
	nextBackoff := 2 * currBackoff
	if nextBackoff > maximumBackoff {
		nextBackoff = maximumBackoff
	}

	// Using 1/10 of our duration as a margin, compute a random offset to
	// avoid the nodes entering connection cycles.
	margin := nextBackoff / 10

	var wiggle big.Int
	wiggle.SetUint64(uint64(margin))
	if _, err := rand.Int(rand.Reader, &wiggle); err != nil {
		// Randomizing is not mission critical, so we'll just return the
		// current backoff.
		return nextBackoff
	}

	// Otherwise add in our wiggle, but subtract out half of the margin so
	// that the backoff can tweaked by 1/20 in either direction.
	return nextBackoff + (time.Duration(wiggle.Uint64()) - margin/2)
}

// fetchNodeAdvertisedAddr attempts to fetch an advertised address of a node.
func (s *server) fetchNodeAdvertisedAddr(pub *btcec.PublicKey) (net.Addr, error) {
	node, err := s.chanDB.ChannelGraph().FetchLightningNode(pub)
	if err != nil {
		return nil, err
	}

	if len(node.Addresses) == 0 {
		return nil, errors.New("no advertised addresses found")
	}

	return node.Addresses[0], nil
}<|MERGE_RESOLUTION|>--- conflicted
+++ resolved
@@ -1544,7 +1544,6 @@
 	addr := conn.RemoteAddr()
 	pubKey := brontideConn.RemotePub()
 
-<<<<<<< HEAD
 	// We'll ensure that we locate an advertised address to use within the
 	// peer's address for reconnection purposes.
 	//
@@ -1559,10 +1558,6 @@
 			addr = advertisedAddr
 		}
 	}
-=======
-	srvrLog.Infof("finalizing connection to %x, inbound=%v",
-		pubKey.SerializeCompressed(), inbound)
->>>>>>> c3191a77
 
 	peerAddr := &lnwire.NetAddress{
 		IdentityKey: pubKey,
@@ -1672,12 +1667,7 @@
 	case ErrPeerNotConnected:
 		// We were unable to locate an existing connection with the
 		// target peer, proceed to connect.
-<<<<<<< HEAD
 		s.peerConnected(conn, nil, false)
-=======
-		s.cancelConnReqs(pubStr, nil)
-		s.peerConnected(conn, nil, true)
->>>>>>> c3191a77
 
 	case nil:
 		// We already have a connection with the incoming peer. If the
